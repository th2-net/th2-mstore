name: Build and publish Docker distributions to Github Container Registry ghcr.io

on:
  push:
    branches:
      - master
      - version-*
    paths:
      - gradle.properties
#    - package_info.json  

jobs:
  build-job:
    uses: th2-net/.github/.github/workflows/compound-java.yml@main
    with:
      build-target: 'Docker'
      docker-username: ${{ github.actor }}
    secrets:
<<<<<<< HEAD
      docker-password: ${{ secrets.GITHUB_TOKEN }}
      
=======
      docker-password: ${{ secrets.GITHUB_TOKEN }}
>>>>>>> a9dae117
<|MERGE_RESOLUTION|>--- conflicted
+++ resolved
@@ -7,7 +7,6 @@
       - version-*
     paths:
       - gradle.properties
-#    - package_info.json  
 
 jobs:
   build-job:
@@ -16,9 +15,4 @@
       build-target: 'Docker'
       docker-username: ${{ github.actor }}
     secrets:
-<<<<<<< HEAD
-      docker-password: ${{ secrets.GITHUB_TOKEN }}
-      
-=======
-      docker-password: ${{ secrets.GITHUB_TOKEN }}
->>>>>>> a9dae117
+      docker-password: ${{ secrets.GITHUB_TOKEN }}