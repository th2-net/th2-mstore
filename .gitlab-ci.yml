variables:
  APP_NAME: "th2-mstore"
<<<<<<< HEAD
  MAJOR_VERSION: "2"
  MINOR_VERSION: "2"
  MAINTENANCE_VERSION: "3"
=======
  DOCKER_PUBLISH_ENABLED: "false"
  ARTIFACTORY_PUBLISH_ENABLED: "false"
>>>>>>> 4498e99b

include:
  - project: "vivarium/th2/pipelines"
    ref: master
    file: "/.gitlab-ci-java.yml"<|MERGE_RESOLUTION|>--- conflicted
+++ resolved
@@ -1,13 +1,7 @@
 variables:
   APP_NAME: "th2-mstore"
-<<<<<<< HEAD
-  MAJOR_VERSION: "2"
-  MINOR_VERSION: "2"
-  MAINTENANCE_VERSION: "3"
-=======
   DOCKER_PUBLISH_ENABLED: "false"
   ARTIFACTORY_PUBLISH_ENABLED: "false"
->>>>>>> 4498e99b
 
 include:
   - project: "vivarium/th2/pipelines"
