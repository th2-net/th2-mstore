<<<<<<< HEAD
= Eventstore

image:https://img.shields.io/badge/vert.x-3.8.5-purple.svg[link="https://vertx.io"]

This application was generated using http://start.vertx.io

== Building

To launch your tests:
[source, bash]
----
./gradlew clean test
----

To package your application:
[source, bash]
----
./gradlew clean assemble
----

To run your application:
[source, bash]
----
./gradlew clean run
----

== Configuration
Using schema configuration.

Need RabbitMQ, MessageRouter, Cradle, GRPC (EventStore) and custom configuration files.

=== RabbitMQ

==== Event store
Event store subscribe on all queues which have attribute ```in```

==== Message store
For parsed message batch, It subscribe on all queues which have attributes ```in``` and ```parsed```.

For raw message batch, It subscribe on all queues which have attributes ```in``` and ```raw```.

=== Custom configuration file
[source, json]
----
{
  "cradleInstanceName": "instanceName"
}
----
=======
>>>>>>> 5c390c73
Message store env variables:
```
RABBITMQ_PASS=some_pass
RABBITMQ_HOST=some-host-name-or-ip
RABBITMQ_PORT=7777
RABBITMQ_VHOST=someVhost
RABBITMQ_USER=some_user
GRPC_PORT=7878
TH2_CONNECTIVITY_ADDRESSES={"connectivity_name1": {"host": "127.0.0.1", "port": 5555}, "connectivity_name2": {"host": "some-host-name", "port": 5454}}
CASSANDRA_DATA_CENTER=some_value
CASSANDRA_HOST=some-cassandra-host
CASSANDRA_PORT=9999
CASSANDRA_KEYSPACE=some_keyspace
CASSANDRA_USERNAME=some_user
CASSANDRA_INSTANCE=some_instance
CASSANDRA_PASSWORD=some_pass
```

== Help

* https://vertx.io/docs/[Vert.x Documentation]
* https://stackoverflow.com/questions/tagged/vert.x?sort=newest&pageSize=15[Vert.x Stack Overflow]
* https://groups.google.com/forum/?fromgroups#!forum/vertx[Vert.x User Group]
* https://gitter.im/eclipse-vertx/vertx-users[Vert.x Gitter]

<|MERGE_RESOLUTION|>--- conflicted
+++ resolved
@@ -1,54 +1,3 @@
-<<<<<<< HEAD
-= Eventstore
-
-image:https://img.shields.io/badge/vert.x-3.8.5-purple.svg[link="https://vertx.io"]
-
-This application was generated using http://start.vertx.io
-
-== Building
-
-To launch your tests:
-[source, bash]
-----
-./gradlew clean test
-----
-
-To package your application:
-[source, bash]
-----
-./gradlew clean assemble
-----
-
-To run your application:
-[source, bash]
-----
-./gradlew clean run
-----
-
-== Configuration
-Using schema configuration.
-
-Need RabbitMQ, MessageRouter, Cradle, GRPC (EventStore) and custom configuration files.
-
-=== RabbitMQ
-
-==== Event store
-Event store subscribe on all queues which have attribute ```in```
-
-==== Message store
-For parsed message batch, It subscribe on all queues which have attributes ```in``` and ```parsed```.
-
-For raw message batch, It subscribe on all queues which have attributes ```in``` and ```raw```.
-
-=== Custom configuration file
-[source, json]
-----
-{
-  "cradleInstanceName": "instanceName"
-}
-----
-=======
->>>>>>> 5c390c73
 Message store env variables:
 ```
 RABBITMQ_PASS=some_pass
