--- conflicted
+++ resolved
@@ -119,16 +119,12 @@
 
 # Release notes
 
-<<<<<<< HEAD
 ## 5.11.0
 * Provided option to limit parallel queries for statistic persistence
+* Enabled [Cassandra driver metrics](https://docs.datastax.com/en/developer/java-driver/4.10/manual/core/metrics/index.html)
 * Updated:
   * cradle api: `5.5.0-dev`
   * task-utils: `0.1.4`
-=======
-## next
-* Enabled [Cassandra driver metrics](https://docs.datastax.com/en/developer/java-driver/4.10/manual/core/metrics/index.html)
->>>>>>> e5ddaea2
 
 ## 5.10.0
 * Publish mstore as moven artifact.
