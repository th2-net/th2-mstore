--- conflicted
+++ resolved
@@ -119,18 +119,12 @@
 
 # Release notes
 
-<<<<<<< HEAD
 ## 5.10.0
-* Publish mstore as moven artifact
+* Publish mstore as moven artifact.
+* Prepared MessagePersistor class for using in other project.
 * Updated
-  * th2 gradle plugin `0.2.1` based on bom: `4.10.0`
-    * Added suppressions:
-      * CVE-2025-25193, CVE-2025-24970 - These vulnerabilities does not affect us because this component don’t use netty.
-=======
-## next release
-* Updated:
-  * th2 gradle plugin `0.2.3` based on bom: `4.11.0`
->>>>>>> 96e956a2
+    * th2 gradle plugin `0.2.3` based on bom: `4.11.0`
+    * task-utils: `0.1.3`
 
 ## 5.9.0
 * Updated
