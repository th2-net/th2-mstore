<<<<<<< HEAD
# Overview (5.2.0)
=======
# Overview (5.0.2)
>>>>>>> 7e2db47d

Message store (mstore) is an important th2 component responsible for storing raw messages into Cradle. Please refer to [Cradle repository] (https://github.com/th2-net/cradleapi/blob/master/README.md) for more details. This component has a pin for listening messages via MQ.

## Protobuf raw message

Users must mark a pin that produces protobuf raw messages in conn, read and hand boxes via the "store" attribute, in order to automatically connect that pin to mstore and to collect all messages into Cradle.

Protobuf raw message is a base entity of th2. All incoming / outgoing data is stored in this format
Every protobuf raw message contains important parts:
* book - name of the book
* session alias - unique identifier of business session.
* session group - group id for this session
* direction - direction of message stream.
* sequence number - incremental identifier.
* data - byte representation of raw message 

book, session alias, direction and sequence number are a **compound unique identifier** of protobuf raw messages within th2

## Transport raw message

Users must connect a pin that produces transport raw messages in conn, read and hand boxes via the general link approach, in order to manually connect that pin to mstore and to collect all messages into Cradle.

Transport raw message is a new entity of th2. You can read more details about th2 transport protocol by the [link] (https://exactpro.atlassian.net/wiki/spaces/TH2/pages/1048838145/TH2+Transport+Protocol). All incoming / outgoing data is stored in this format
Every protobuf raw message contains important parts:
* book - name of the book
* session alias - unique identifier of business session.
* session group - group id for this session
* direction - direction of message stream.
* sequence number - incremental identifier.
* data - byte representation of raw message

book, session alias, direction and sequence number are a **compound unique identifier** of protobuf raw messages within th2

# Configuration

```json
{
  "maxTaskCount" : 256,
  "maxTaskDataSize" : 256000000,
  "maxRetryCount" : 5,
  "retryDelayBase" : 5000,
  
  "rebatching" : true,
  "drain-interval" : 100,
  "prefetchRatioToDrain" : 0.8,
  "maxBatchSize" : 200000,
  
  "termination-timeout" : 1000
}
```
+ _maxTaskCount_ - Maximum number of message batches that will be processed simultaneously
+ _maxTaskDataSize_ - Maximum total data size of messages during parallel processing
+ _maxRetryCount_ - Maximum number of retries that will be done in case of message batch persistence failure
+ _retryDelayBase_ - Constant that will be used to calculate next retry time(ms):
  retryDelayBase * retryNumber
+ _rebatching_ - Parameter determining if mstore should perform re-batching on incoming batches to avoid writing small batches
+ _drain-interval_ - Interval in milliseconds to drain all aggregated batches that are not stored yet. The default value is 1000.
+ _prefetchRatioToDrain_ - Threshold ratio of fetched messages to RabbitMQ prefetch size to force aggregated batch draining.
+ _maxBatchSize_ - Maximum aggregated batch size in case of re-batching
+ _termination-timeout_ - Timeout in milliseconds to await for the inner drain scheduler to finish all the tasks. The default value is 5000.

If some of these parameters are not provided, mstore will use default(undocumented) value.
If _maxTaskCount_ or _maxTaskDataSize_ limits are reached during processing, mstore will pause processing new messages
until some events are processed


# Custom resources for infra-mgr

Infra schema can only contain one mstore box description. It consists of one required option - docker image . Pin configuration is generated and managed by infra-operator.

### Quick start
General view of the component will look like this:
```yaml
apiVersion: th2.exactpro.com/v1
kind: Th2Mstore
metadata:
  name: mstore
spec:
  image-name: ghcr.io/th2-net/th2-mstore
  image-version: <image version>
  custom-settings:
    maxTaskCount: 256
    maxTaskDataSize: 256000000
    maxRetryCount: 5
    retryDelayBase: 5000
    rebatching: true
    drain-interval: 100
    prefetchRatioToDrain: 0.8
    maxBatchSize: 200000
    termination-timeout: 5000
  pins:
    mq:
      subscribers:
      - name: transport
        attributes:
        - transport-group
        - subscribe
  extended-settings:
    service:
      enabled: false
    envVariables:
      JAVA_TOOL_OPTIONS: "-XX:+ExitOnOutOfMemoryError -Ddatastax-java-driver.advanced.connection.init-query-timeout=\"5000 milliseconds\""
    resources:
      limits:
        memory: 1024Mi
        cpu: 2000m
      requests:
        memory: 512Mi
        cpu: 1000m
```

# Common features

This is a list of supported features provided by libraries.
Please see more details about this feature via [link](https://github.com/th2-net/th2-common-j#configuration-formats).

<<<<<<< HEAD
## 5.2.0
* Updated bom: `4.5.0-dev`
* Updated common: `5.4.0-dev`

## 5.1.0
+ Provided ability to process th2 transport messages 
=======
## 5.0.2

+ Fixed the problem: batches for the same session group and different books are separate storing   
>>>>>>> 7e2db47d

## 5.0.1

+ Stores message properties to cradle 

## 5.0.0
+ Migration to books/pages cradle 5.0.0

## 3.4.1

+ Added util methods from store-common
+ Removed dependency to store-common

## 3.4.0

+ Update common version from `3.18.0` to `3.29.0`
+ Update store-common version from `3.1.0` to `3.2.0`

## 3.3.0

### Changed:

+ Disable waiting for connection recovery when closing the `SubscribeMonitor`
+ Update Cradle version from `2.9.1` to `2.13.0`
+ Rework logging for incoming and outgoing messages
+ Resets embedded log4j configuration before configuring it from a file

## 3.1.0

+ Compressed metadata for events
+ Async API for storing messages<|MERGE_RESOLUTION|>--- conflicted
+++ resolved
@@ -1,8 +1,4 @@
-<<<<<<< HEAD
-# Overview (5.2.0)
-=======
-# Overview (5.0.2)
->>>>>>> 7e2db47d
+# Overview (5.2.1)
 
 Message store (mstore) is an important th2 component responsible for storing raw messages into Cradle. Please refer to [Cradle repository] (https://github.com/th2-net/cradleapi/blob/master/README.md) for more details. This component has a pin for listening messages via MQ.
 
@@ -119,18 +115,16 @@
 This is a list of supported features provided by libraries.
 Please see more details about this feature via [link](https://github.com/th2-net/th2-common-j#configuration-formats).
 
-<<<<<<< HEAD
+## 5.2.1
+
++ Fixed the problem: batches for the same session group and different books are separate storing
+
 ## 5.2.0
 * Updated bom: `4.5.0-dev`
 * Updated common: `5.4.0-dev`
 
 ## 5.1.0
-+ Provided ability to process th2 transport messages 
-=======
-## 5.0.2
-
-+ Fixed the problem: batches for the same session group and different books are separate storing   
->>>>>>> 7e2db47d
++ Provided ability to process th2 transport messages
 
 ## 5.0.1
 
