--- conflicted
+++ resolved
@@ -23,7 +23,7 @@
     }
 
     mavenCentral()
-
+    
     maven {
         name 'Sonatype_snapshots'
         url 'https://s01.oss.sonatype.org/content/repositories/snapshots/'
@@ -57,11 +57,8 @@
 dependencies {
     api platform('com.exactpro.th2:bom:3.0.0')
 
-<<<<<<< HEAD
     implementation 'com.exactpro.th2:common:3.38.0-TH2-3789-2549112988-SNAPSHOT'
-=======
     implementation 'com.exactpro.th2:common:3.38.0-TH2-3578-2488458013-SNAPSHOT'
->>>>>>> e2c58d63
     implementation 'com.google.protobuf:protobuf-java-util'
     implementation "org.jetbrains:annotations"
 
