plugins {
    id 'java'
    id 'java-library'
    id 'application'
    id 'com.palantir.docker' version '0.25.0'
}

ext {
    sharedDir                   = file("${project.rootDir}/shared")
}

group = 'com.exactpro.th2'
version = release_version

sourceCompatibility = 11
targetCompatibility = 11


repositories {
    maven {
        name 'MavenLocal'
        url sharedDir
    }
    mavenCentral()
    maven {
        name 'Artifactory snapshot'
        url 'http://artifactory5.exp.exactpro.com/artifactory/libs-snapshot'
    }
    maven {
        name 'Artifactory release'
        url 'http://artifactory5.exp.exactpro.com/artifactory/libs-release'
    }

    configurations.all {
        resolutionStrategy.cacheChangingModulesFor 0, 'seconds'
        resolutionStrategy.cacheDynamicVersionsFor 0, 'seconds'
    }
}

jar {
    manifest {
        attributes(
                'Created-By':               "${System.getProperty('java.version')} (${System.getProperty('java.vendor')})",
                'Specification-Title':      '',
                'Specification-Vendor':     'Exactpro Systems LLC',
                'Implementation-Title':     project.archivesBaseName,
                'Implementation-Vendor':    'Exactpro Systems LLC',
                'Implementation-Vendor-Id': 'com.exactpro',
                'Implementation-Version':   project.version
        )
    }
}

dependencies {
<<<<<<< HEAD
    api platform('com.exactpro.th2:th2-bom:1.4.+')
    implementation 'com.exactpro.th2:th2-common'
    implementation 'com.exactpro.th2:th2-store-common'
    implementation 'com.exactpro.cradle:cradle-cassandra'
    implementation 'com.exactpro.cradle:cradle-core'
=======
    api platform('com.exactpro.th2:bom:2.1.+')
>>>>>>> d6e7b07f

    implementation 'com.exactpro.th2:common'
    implementation 'com.exactpro.th2:grpc-common'
    implementation 'com.exactpro.th2:store-common'

    implementation 'com.exactpro.cradle:cradle-cassandra'
    implementation 'com.exactpro.cradle:cradle-core'

    implementation 'com.google.protobuf:protobuf-java-util'

    implementation "org.jetbrains:annotations:20.0.0"
}

test {
    useJUnitPlatform()
    testLogging {
        events 'PASSED', 'FAILED', 'SKIPPED'
    }
}

application {
    mainClassName = 'com.exactpro.th2.mstore.MessageStore'
}

applicationName = 'service'

distTar {
    archiveName "${applicationName}.tar"
}

dockerPrepare {
    dependsOn distTar
}

docker {
    copySpec.from(tarTree("$buildDir/distributions/${applicationName}.tar"))
}<|MERGE_RESOLUTION|>--- conflicted
+++ resolved
@@ -52,15 +52,7 @@
 }
 
 dependencies {
-<<<<<<< HEAD
-    api platform('com.exactpro.th2:th2-bom:1.4.+')
-    implementation 'com.exactpro.th2:th2-common'
-    implementation 'com.exactpro.th2:th2-store-common'
-    implementation 'com.exactpro.cradle:cradle-cassandra'
-    implementation 'com.exactpro.cradle:cradle-core'
-=======
     api platform('com.exactpro.th2:bom:2.1.+')
->>>>>>> d6e7b07f
 
     implementation 'com.exactpro.th2:common'
     implementation 'com.exactpro.th2:grpc-common'
