--- conflicted
+++ resolved
@@ -55,16 +55,11 @@
 }
 
 dependencies {
-<<<<<<< HEAD
     api platform('com.exactpro.th2:bom:2.0.+')
+
     implementation 'com.exactpro.th2:common'
     implementation 'com.exactpro.th2:grpc-common'
     implementation 'com.exactpro.th2:store-common'
-=======
-    api platform('com.exactpro.th2:th2-bom:1.5.1')
-    implementation 'com.exactpro.th2:th2-common'
-    implementation 'com.exactpro.th2:th2-store-common'
->>>>>>> bd9fe320
     implementation 'com.exactpro.cradle:cradle-cassandra'
     implementation 'com.exactpro.cradle:cradle-core'
     implementation 'com.google.protobuf:protobuf-java-util'
