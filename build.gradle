plugins {
    id 'java'
    id 'java-library'
    id 'application'
    id 'com.palantir.docker' version '0.25.0'
}

ext {
    sharedDir                   = file("${project.rootDir}/shared")
    vertxVersion                = '3.8.5'
    vertxGrpcVersion            = '1.25.0'
    junitJupiterEngineVersion   = '5.4.0'
}

group = 'com.exactpro.th2'
version = release_version
<<<<<<< HEAD

sourceCompatibility = 11
targetCompatibility = 11
=======

sourceCompatibility = 11
targetCompatibility = 11


repositories {
    maven {
        name 'MavenLocal'
        url sharedDir
    }
    mavenCentral()
    maven {
        name 'Artifactory snapshot'
        url 'http://artifactory5.exp.exactpro.com/artifactory/libs-snapshot'
    }
    maven {
        name 'Artifactory release'
        url 'http://artifactory5.exp.exactpro.com/artifactory/libs-release'
    }

    configurations.all {
        resolutionStrategy.cacheChangingModulesFor 0, 'seconds'
        resolutionStrategy.cacheDynamicVersionsFor 0, 'seconds'
    }
}

jar {
    manifest {
        attributes(
                'Created-By':               "${System.getProperty('java.version')} (${System.getProperty('java.vendor')})",
                'Specification-Title':      '',
                'Specification-Vendor':     'Exactpro Systems LLC',
                'Implementation-Title':     project.archivesBaseName,
                'Implementation-Vendor':    'Exactpro Systems LLC',
                'Implementation-Vendor-Id': 'com.exactpro',
                'Implementation-Version':   project.version
        )
    }
}

dependencies {
    api platform('com.exactpro.th2:th2-bom:1.0.2')
    implementation 'com.exactpro.th2:th2-common'
    implementation 'com.exactpro.th2:th2-store-common'
    implementation 'com.exactpro.cradle:cradle-cassandra'
    implementation 'com.exactpro.cradle:cradle-core'
>>>>>>> 5c390c73

    implementation "javax.xml.bind:jaxb-api:2.2.7"
    implementation group: 'org.apache.commons', name: 'commons-lang3', version: '3.11'

<<<<<<< HEAD
    repositories {
        maven {
            name 'MavenLocal'
            url sharedDir
        }
        mavenCentral()
        maven {
            name 'Schema snapshot'
            url 'http://artifactory5.exp.exactpro.com/artifactory/th2-schema-snapshot-local'
        }
        maven {
            name 'Artifactory snapshot'
            url 'http://artifactory5.exp.exactpro.com/artifactory/libs-snapshot'
        }
        maven {
            name 'Artifactory release'
            url 'http://artifactory5.exp.exactpro.com/artifactory/libs-release'
        }

    configurations.all {
        resolutionStrategy.cacheChangingModulesFor 0, 'seconds'
        resolutionStrategy.cacheDynamicVersionsFor 0, 'seconds'
    }
}

jar {
    manifest {
        attributes(
                'Created-By':               "${System.getProperty('java.version')} (${System.getProperty('java.vendor')})",
                'Specification-Title':      '',
                'Specification-Vendor':     'Exactpro Systems LLC',
                'Implementation-Title':     project.archivesBaseName,
                'Implementation-Vendor':    'Exactpro Systems LLC',
                'Implementation-Vendor-Id': 'com.exactpro',
                'Implementation-Version':   project.version
        )
    }
}

dependencies {
    api platform('com.exactpro.th2:th2-bom:1.0.2')
    implementation 'com.exactpro.th2:th2-common'
    implementation 'com.exactpro.th2:th2-store-common'
    implementation 'com.exactpro.cradle:cradle-cassandra'
    implementation 'com.exactpro.cradle:cradle-core'

    implementation "javax.xml.bind:jaxb-api:2.2.7"
    implementation group: 'org.apache.commons', name: 'commons-lang3', version: '3.11'

=======
>>>>>>> 5c390c73
    implementation "io.vertx:vertx-rx-java2:$vertxVersion"
    implementation "io.vertx:vertx-rabbitmq-client:$vertxVersion"
    testImplementation "io.vertx:vertx-junit5:$vertxVersion"

    testImplementation "org.powermock:powermock-module-junit4:2.0.2"
    testImplementation "org.powermock:powermock-api-mockito:1.7.4"
    testImplementation group: 'org.mockito', name: 'mockito-all', version: '1.10.19'

    testRuntimeOnly "org.junit.jupiter:junit-jupiter-engine:$junitJupiterEngineVersion"
    testImplementation "org.junit.jupiter:junit-jupiter-api:$junitJupiterEngineVersion"
}

test {
    useJUnitPlatform()
    testLogging {
        events 'PASSED', 'FAILED', 'SKIPPED'
    }
}

application {
    mainClassName = 'com.exactpro.th2.messagestore.DemoMessageStore'
}

applicationName = 'service'

distTar {
    archiveName "${applicationName}.tar"
}

dockerPrepare {
    dependsOn distTar
}

docker {
    copySpec.from(tarTree("$buildDir/distributions/${applicationName}.tar"))
}<|MERGE_RESOLUTION|>--- conflicted
+++ resolved
@@ -14,11 +14,6 @@
 
 group = 'com.exactpro.th2'
 version = release_version
-<<<<<<< HEAD
-
-sourceCompatibility = 11
-targetCompatibility = 11
-=======
 
 sourceCompatibility = 11
 targetCompatibility = 11
@@ -31,54 +26,7 @@
     }
     mavenCentral()
     maven {
-        name 'Artifactory snapshot'
-        url 'http://artifactory5.exp.exactpro.com/artifactory/libs-snapshot'
-    }
-    maven {
-        name 'Artifactory release'
-        url 'http://artifactory5.exp.exactpro.com/artifactory/libs-release'
-    }
-
-    configurations.all {
-        resolutionStrategy.cacheChangingModulesFor 0, 'seconds'
-        resolutionStrategy.cacheDynamicVersionsFor 0, 'seconds'
-    }
-}
-
-jar {
-    manifest {
-        attributes(
-                'Created-By':               "${System.getProperty('java.version')} (${System.getProperty('java.vendor')})",
-                'Specification-Title':      '',
-                'Specification-Vendor':     'Exactpro Systems LLC',
-                'Implementation-Title':     project.archivesBaseName,
-                'Implementation-Vendor':    'Exactpro Systems LLC',
-                'Implementation-Vendor-Id': 'com.exactpro',
-                'Implementation-Version':   project.version
-        )
-    }
-}
-
-dependencies {
-    api platform('com.exactpro.th2:th2-bom:1.0.2')
-    implementation 'com.exactpro.th2:th2-common'
-    implementation 'com.exactpro.th2:th2-store-common'
-    implementation 'com.exactpro.cradle:cradle-cassandra'
-    implementation 'com.exactpro.cradle:cradle-core'
->>>>>>> 5c390c73
-
-    implementation "javax.xml.bind:jaxb-api:2.2.7"
-    implementation group: 'org.apache.commons', name: 'commons-lang3', version: '3.11'
-
-<<<<<<< HEAD
-    repositories {
-        maven {
-            name 'MavenLocal'
-            url sharedDir
-        }
-        mavenCentral()
-        maven {
-            name 'Schema snapshot'
+        name 'Schema snapshot'
             url 'http://artifactory5.exp.exactpro.com/artifactory/th2-schema-snapshot-local'
         }
         maven {
@@ -111,7 +59,7 @@
 }
 
 dependencies {
-    api platform('com.exactpro.th2:th2-bom:1.0.2')
+    api platform('com.exactpro.th2:th2-bom:1.0.0-schema-ci.+')
     implementation 'com.exactpro.th2:th2-common'
     implementation 'com.exactpro.th2:th2-store-common'
     implementation 'com.exactpro.cradle:cradle-cassandra'
@@ -120,8 +68,6 @@
     implementation "javax.xml.bind:jaxb-api:2.2.7"
     implementation group: 'org.apache.commons', name: 'commons-lang3', version: '3.11'
 
-=======
->>>>>>> 5c390c73
     implementation "io.vertx:vertx-rx-java2:$vertxVersion"
     implementation "io.vertx:vertx-rabbitmq-client:$vertxVersion"
     testImplementation "io.vertx:vertx-junit5:$vertxVersion"
