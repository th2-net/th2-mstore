--- conflicted
+++ resolved
@@ -57,12 +57,7 @@
 dependencies {
     api platform('com.exactpro.th2:bom:3.0.0')
 
-<<<<<<< HEAD
     implementation 'com.exactpro.th2:common:3.29.1-th2-2689-1473020528-SNAPSHOT'
-    implementation 'com.exactpro.th2:store-common:3.2.0-th2-2689-1480591391-SNAPSHOT'
-=======
-    implementation 'com.exactpro.th2:common:3.30.0'
->>>>>>> 34fc36c7
 
     implementation 'com.google.protobuf:protobuf-java-util'
 
