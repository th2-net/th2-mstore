plugins {
    id 'java'
    id 'java-library'
    id 'application'
    id 'com.palantir.docker' version '0.25.0'
}

ext {
    sharedDir       = file("${project.rootDir}/shared")
    cradleVersion   = '2.6.1'
}

group = 'com.exactpro.th2'
version = release_version

sourceCompatibility = 11
targetCompatibility = 11


repositories {
    maven {
        name 'MavenLocal'
        url sharedDir
    }
    mavenCentral()
    maven {
        name 'Bintray'
        url 'https://dl.bintray.com/exactpro/th2'
    }

    configurations.all {
        resolutionStrategy.cacheChangingModulesFor 0, 'seconds'
        resolutionStrategy.cacheDynamicVersionsFor 0, 'seconds'
    }
}

jar {
    manifest {
        attributes(
                'Created-By':               "${System.getProperty('java.version')} (${System.getProperty('java.vendor')})",
                'Specification-Title':      '',
                'Specification-Vendor':     'Exactpro Systems LLC',
                'Implementation-Title':     project.archivesBaseName,
                'Implementation-Vendor':    'Exactpro Systems LLC',
                'Implementation-Vendor-Id': 'com.exactpro',
                'Implementation-Version':   project.version
        )
    }
}

dependencies {
<<<<<<< HEAD
    api platform('com.exactpro.th2:bom:2.2.+')
=======
    api platform('com.exactpro.th2:bom:2.10.1')
>>>>>>> 4498e99b

    implementation 'com.exactpro.th2:common:2.9.0'
    implementation 'com.exactpro.th2:grpc-common:2.3.2'
    implementation 'com.exactpro.th2:store-common:2.7.0'

<<<<<<< HEAD
=======
    implementation "com.exactpro.th2:cradle-cassandra:${cradleVersion}"
    implementation "com.exactpro.th2:cradle-core:${cradleVersion}"

>>>>>>> 4498e99b
    implementation 'com.google.protobuf:protobuf-java-util'

    implementation "org.jetbrains:annotations"

    testImplementation 'org.junit.jupiter:junit-jupiter:5.4.2'
    testImplementation 'org.mockito:mockito-junit-jupiter:3.6.0'
}

test {
    useJUnitPlatform()
    testLogging {
        events 'PASSED', 'FAILED', 'SKIPPED'
    }
}

application {
    mainClassName = 'com.exactpro.th2.mstore.MessageStore'
}

applicationName = 'service'

distTar {
    archiveName "${applicationName}.tar"
}

dockerPrepare {
    dependsOn distTar
}

docker {
    copySpec.from(tarTree("$buildDir/distributions/${applicationName}.tar"))
}<|MERGE_RESOLUTION|>--- conflicted
+++ resolved
@@ -49,22 +49,15 @@
 }
 
 dependencies {
-<<<<<<< HEAD
-    api platform('com.exactpro.th2:bom:2.2.+')
-=======
     api platform('com.exactpro.th2:bom:2.10.1')
->>>>>>> 4498e99b
 
     implementation 'com.exactpro.th2:common:2.9.0'
     implementation 'com.exactpro.th2:grpc-common:2.3.2'
     implementation 'com.exactpro.th2:store-common:2.7.0'
 
-<<<<<<< HEAD
-=======
     implementation "com.exactpro.th2:cradle-cassandra:${cradleVersion}"
     implementation "com.exactpro.th2:cradle-core:${cradleVersion}"
 
->>>>>>> 4498e99b
     implementation 'com.google.protobuf:protobuf-java-util'
 
     implementation "org.jetbrains:annotations"
