--- conflicted
+++ resolved
@@ -57,11 +57,7 @@
 dependencies {
     api platform('com.exactpro.th2:bom:3.0.0')
 
-<<<<<<< HEAD
-    implementation 'com.exactpro.th2:common:3.38.0-TH2-3789-2549112988-SNAPSHOT'
-=======
     implementation 'com.exactpro.th2:common:3.40.0-dev-2582165524-SNAPSHOT'
->>>>>>> aa7e4aa7
     implementation 'com.google.protobuf:protobuf-java-util'
     implementation "org.jetbrains:annotations"
 
