--- conflicted
+++ resolved
@@ -7,7 +7,7 @@
 
 ext {
     sharedDir       = file("${project.rootDir}/shared")
-    cradleVersion   = '3.1.3-dev-version-3.1-3066856749-57fb640-SNAPSHOT'
+    cradleVersion   = '3.1.3'
 }
 
 group = 'com.exactpro.th2'
@@ -62,10 +62,7 @@
     implementation 'com.exactpro.th2:common:3.39.3'
     implementation 'com.google.protobuf:protobuf-java-util'
     implementation 'com.fasterxml.jackson.core:jackson-databind:2.13.4'
-<<<<<<< HEAD
     implementation 'io.prometheus:simpleclient:0.9.0'
-=======
->>>>>>> 1fa668e0
 
     implementation "org.jetbrains:annotations"
 
