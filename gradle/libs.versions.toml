--- conflicted
+++ resolved
@@ -3,13 +3,8 @@
 cradle = "5.6.0-dev"
 
 [libraries]
-<<<<<<< HEAD
-th2-common-utils = { group = "com.exactpro.th2", name = "common-utils", version = "2.3.1-dev" }
+th2-common-utils = { group = "com.exactpro.th2", name = "common-utils", version = "2.4.0-dev" }
 th2-common = { group = "com.exactpro.th2", name = "common", version = "5.16.0-dev" }
-=======
-th2-common-utils = { group = "com.exactpro.th2", name = "common-utils", version = "2.4.0-dev" }
-th2-common = { group = "com.exactpro.th2", name = "common", version = "5.15.0-dev" }
->>>>>>> 90269f87
 th2-task-utils = { group = "com.exactpro.th2", name = "task-utils", version = "0.1.4" }
 
 cradle-core = { group = "com.exactpro.th2", name = "cradle-core", version.ref = "cradle" }
