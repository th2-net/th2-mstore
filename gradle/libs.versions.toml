--- conflicted
+++ resolved
@@ -10,13 +10,8 @@
 cradle-core = { group = "com.exactpro.th2", name = "cradle-core", version.ref = "cradle" }
 cradle-cassandra = { group = "com.exactpro.th2", name = "cradle-cassandra", version.ref = "cradle" }
 
-<<<<<<< HEAD
-junit-jupiter = { group = "org.junit.jupiter", name = "junit-jupiter", version = "5.13.4" }
+junit-jupiter = { group = "org.junit.jupiter", name = "junit-jupiter", version = "5.14.4" }
 mockito-junit-jupiter = { group = "org.mockito", name = "mockito-junit-jupiter", version = "5.20.0" }
-=======
-junit-jupiter = { group = "org.junit.jupiter", name = "junit-jupiter", version = "5.14.0" }
-mockito-junit-jupiter = { group = "org.mockito", name = "mockito-junit-jupiter", version = "5.19.0" }
->>>>>>> 44db0a62
 
 [plugins]
 th2-publish = { id = "com.exactpro.th2.gradle.publish", version.ref = "th2-plugin" }
