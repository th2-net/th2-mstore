/*
 * Copyright 2020-2020 Exactpro (Exactpro Systems Limited)
 * Licensed under the Apache License, Version 2.0 (the "License");
 * you may not use this file except in compliance with the License.
 * You may obtain a copy of the License at
 * http://www.apache.org/licenses/LICENSE-2.0
 * Unless required by applicable law or agreed to in writing, software
 * distributed under the License is distributed on an "AS IS" BASIS,
 * WITHOUT WARRANTIES OR CONDITIONS OF ANY KIND, either express or implied.
 * See the License for the specific language governing permissions and
 * limitations under the License.
 */

package com.exactpro.th2.mstore;

import static com.google.protobuf.TextFormat.shortDebugString;
import static org.apache.commons.lang3.builder.ToStringStyle.NO_CLASS_NAME_STYLE;

import java.util.Collection;
import java.util.HashSet;
import java.util.List;
import java.util.Map;
import java.util.Objects;
import java.util.concurrent.CancellationException;
import java.util.concurrent.CompletableFuture;
import java.util.concurrent.ConcurrentHashMap;
<<<<<<< HEAD
import java.util.concurrent.Executors;
import java.util.concurrent.ScheduledExecutorService;
import java.util.concurrent.ScheduledFuture;
import java.util.concurrent.TimeUnit;
=======
import java.util.concurrent.ExecutionException;
import java.util.concurrent.TimeUnit;
import java.util.concurrent.TimeoutException;
import java.util.concurrent.atomic.AtomicLong;
import java.util.stream.Collectors;
>>>>>>> 4498e99b

import org.apache.commons.lang3.builder.EqualsBuilder;
import org.apache.commons.lang3.builder.HashCodeBuilder;
import org.apache.commons.lang3.builder.ToStringBuilder;
import org.jetbrains.annotations.NotNull;

import com.exactpro.cradle.CradleManager;
import com.exactpro.cradle.Direction;
import com.exactpro.cradle.messages.MessageToStore;
import com.exactpro.cradle.messages.StoredMessage;
import com.exactpro.cradle.messages.StoredMessageBatch;
import com.exactpro.cradle.messages.StoredMessageId;
import com.exactpro.cradle.utils.CradleStorageException;
import com.exactpro.th2.common.schema.message.MessageRouter;
import com.exactpro.th2.mstore.cfg.MessageStoreConfiguration;
import com.exactpro.th2.store.common.AbstractStorage;
import com.google.protobuf.GeneratedMessageV3;

<<<<<<< HEAD
public abstract class AbstractMessageStore<T, M> extends AbstractStorage<T> {
    private final ScheduledExecutorService drainExecutor = Executors.newSingleThreadScheduledExecutor();
    private final Map<SessionKey, SessionBatchHolder> sessionToHolder = new ConcurrentHashMap<>();
    private final MessageStoreConfiguration configuration;
    private volatile ScheduledFuture<?> future;
=======
public abstract class AbstractMessageStore<T extends GeneratedMessageV3, M extends GeneratedMessageV3> extends AbstractStorage<T> {
    private final Map<SessionKey, AtomicLong> sessionToLastSequence = new ConcurrentHashMap<>();
    private final Map<CompletableFuture<Void>, StoredMessageBatch> asyncStoreFutures = new ConcurrentHashMap<>();
>>>>>>> 4498e99b

    public AbstractMessageStore(
            MessageRouter<T> router,
            @NotNull CradleManager cradleManager,
            @NotNull MessageStoreConfiguration configuration
    ) {
        super(router, cradleManager);
        this.configuration = Objects.requireNonNull(configuration, "'Configuration' parameter");
    }

    @Override
    public void start() {
        super.start();
        future = drainExecutor.scheduleAtFixedRate(this::drainByScheduler, configuration.getDrainInterval(), configuration.getDrainInterval(), TimeUnit.MILLISECONDS);
        logger.info("Drain scheduler is started");
    }

    @Override
    public void dispose() {
        super.dispose();
        try {
            ScheduledFuture<?> future = this.future;
            if (future != null) {
                this.future = null;
                future.cancel(false);
            }
        } catch (Exception ex) {
            logger.error("Cannot cancel drain task", ex);
        }

        try {
            drain(true);
        } catch (Exception ex) {
            logger.error("Cannot drain left batches during shutdown", ex);
        }

        try {
            drainExecutor.shutdown();
            if (!drainExecutor.awaitTermination(configuration.getTerminationTimeout(), TimeUnit.MILLISECONDS)) {
                logger.warn("Drain executor was not terminated during {} millis. Call force shutdown", configuration.getTerminationTimeout());
                List<Runnable> leftTasks = drainExecutor.shutdownNow();
                if (!leftTasks.isEmpty()) {
                    logger.warn("{} tasks left in the queue", leftTasks.size());
                }
            }
        } catch (Exception ex) {
            logger.error("Cannot gracefully shutdown drain executor", ex);
            if (ex instanceof InterruptedException) {
                Thread.currentThread().interrupt();
            }
        }
    }

    @Override
    public final void handle(T messageBatch) {
        try {
            verifyBatch(messageBatch);
            List<M> messages = getMessages(messageBatch);
            if (messages.isEmpty()) {
                if (logger.isWarnEnabled()) {
                    logger.warn("Empty batch has been received {}", shortDebugString(messageBatch));
                }
                return;
            }
            M lastMessage = messages.get(messages.size() - 1);
            long firstSequence = extractSequence(messages.get(0));
            long lastSequence = extractSequence(lastMessage);
            SessionKey sessionKey = createSessionKey(lastMessage);
            SessionBatchHolder holder = sessionToHolder.computeIfAbsent(sessionKey, ignore -> new SessionBatchHolder());
            long prevLastSeq = holder.getAndUpdateSequence(lastSequence);
            if (prevLastSeq >= firstSequence) {
                logger.error("Duplicated batch found: {}", messageBatch);
                return;
            }
            storeMessages(messages, holder);
        } catch (Exception ex) {
            logger.error("Cannot handle the batch of type {}", messageBatch.getClass(), ex);
        }
    }

<<<<<<< HEAD
    protected void storeMessages(List<M> messagesList, SessionBatchHolder holder) throws CradleStorageException, IOException {
        logger.debug("Process {} messages started, max {}", messagesList.size(), MAX_MESSAGES_COUNT);
=======
    @Override
    public void dispose() {
        super.dispose();

        logger.debug("Waiting for futures completion");
        Collection<CompletableFuture<Void>> futuresToRemove = new HashSet<>();
        while (!(asyncStoreFutures.isEmpty() || Thread.currentThread().isInterrupted())) {
            logger.info("Wait for the completion of {} futures", asyncStoreFutures.size());
            futuresToRemove.clear();
            asyncStoreFutures.forEach((future, batch) -> {
                try {
                    if (!future.isDone()) {
                        future.get(1, TimeUnit.SECONDS);
                    }
                    futuresToRemove.add(future);
                } catch (CancellationException | ExecutionException e) {
                    if (logger.isWarnEnabled()) {
                        logger.warn("{} - storing {} batch is failure", getClass().getSimpleName(), formatStoredMessageBatch(batch, false), e);
                    }
                    futuresToRemove.add(future);
                } catch (TimeoutException | InterruptedException e) {
                    if (logger.isErrorEnabled()) {
                        logger.error("{} - future related to {} batch can't be complited", getClass().getSimpleName(), formatStoredMessageBatch(batch, false), e);
                    }
                    boolean mayInterruptIfRunning = e instanceof InterruptedException;
                    future.cancel(mayInterruptIfRunning);
>>>>>>> 4498e99b

                    if (mayInterruptIfRunning) {
                        Thread.currentThread().interrupt();
                    }
                }
            });
            asyncStoreFutures.keySet().removeAll(futuresToRemove);
        }
    }

    protected void storeMessages(List<M> messagesList) throws CradleStorageException {
        logger.debug("Process {} messages started", messagesList.size());

        StoredMessageBatch storedMessageBatch = cradleStorage.getObjectsFactory().createMessageBatch();
        for (M message : messagesList) {
            MessageToStore messageToStore = convert(message);
            storedMessageBatch.addMessage(messageToStore);
        }
<<<<<<< HEAD
        StoredMessageBatch holtBatch;
        synchronized (holder) {
            if (holder.add(storedMessageBatch)) {
                logger.debug("Message Batch added to the holder: stream '{}', direction '{}', id '{}', size '{}', messages '{}'",
                        storedMessageBatch.getStreamName(), storedMessageBatch.getId().getDirection(), storedMessageBatch.getId().getIndex(),
                        storedMessageBatch.getMessageCount(), storedMessageBatch.getMessages());
                return;
            }
            holtBatch = holder.resetAndUpdate(storedMessageBatch);
        }

        if (holtBatch.isEmpty()) {
            logger.debug("Holder for stream: '{}', direction: '{}' has been concurrently reset. Skip storing",
                    storedMessageBatch.getStreamName(), storedMessageBatch.getDirection());
        } else {
            store(getCradleManager(), holtBatch);
            logger.debug("Message Batch stored: stream '{}', direction '{}', id '{}', size '{}', messages '{}'",
                    holtBatch.getStreamName(), holtBatch.getId().getDirection(), holtBatch.getId().getIndex(),
                    holtBatch.getMessageCount(), holtBatch.getMessages());
        }
=======
        CompletableFuture<Void> future = store(storedMessageBatch);
        asyncStoreFutures.put(future, storedMessageBatch);
        future.whenCompleteAsync((value, exception) -> {
            try {
                if (exception == null) {
                    if (logger.isDebugEnabled()) {
                        logger.debug("{} - batch stored: {}", getClass().getSimpleName(), formatStoredMessageBatch(storedMessageBatch, true));
                    }
                } else {
                    if (logger.isErrorEnabled()) {
                        logger.error("{} - batch storing is failure: {}", getClass().getSimpleName(), formatStoredMessageBatch(storedMessageBatch, true), exception);
                    }
                }
            } finally {
                if(asyncStoreFutures.remove(future) == null) {
                    if (logger.isWarnEnabled()) {
                        logger.warn("{} - future related to batch {} already removed", getClass().getSimpleName(), formatStoredMessageBatch(storedMessageBatch, true));
                    }
                }
            }
        });
    }

    private static String formatStoredMessageBatch(StoredMessageBatch storedMessageBatch, boolean full) {
        ToStringBuilder builder = new ToStringBuilder(storedMessageBatch, NO_CLASS_NAME_STYLE)
                .append("stream", storedMessageBatch.getStreamName())
                .append("direction", storedMessageBatch.getId().getDirection())
                .append("batch id", storedMessageBatch.getId().getIndex());
        if (full) {
            builder.append("size", storedMessageBatch.getMessageCount())
                    .append("message sequences", storedMessageBatch.getMessages().stream()
                            .map(StoredMessage::getId)
                            .map(StoredMessageId::getIndex)
                            .map(Objects::toString)
                            .collect(Collectors.joining(",", "[", "]")));
        }
        return builder.toString();
>>>>>>> 4498e99b
    }

    /**
     * Checks that the delivery contains all messages related to one session
     * and that each message has sequence number greater than the previous one.
     * @param delivery the delivery received from router
     */
    private void verifyBatch(T delivery) {
        List<M> messages = getMessages(delivery);
        SessionKey lastKey = null;
        long lastSeq = Long.MIN_VALUE;
        for (int i = 0; i < messages.size(); i++) {
            M message = messages.get(i);
            SessionKey sessionKey = createSessionKey(message);
            if (lastKey == null) {
                lastKey = sessionKey;
            } else {
                verifySession(i, lastKey, sessionKey);
            }

            long currentSeq = extractSequence(message);
            verifySequence(i, lastSeq, currentSeq);
            lastSeq = currentSeq;
        }

    }

    private static void verifySequence(int messageIndex, long lastSeq, long currentSeq) {
        if (lastSeq >= currentSeq) {
            throw new IllegalArgumentException(
                    String.format(
                            "Delivery contains unordered messages. Message [%d] - seqN %d; Message [%d] - seqN %d",
                            messageIndex - 1, lastSeq, messageIndex, currentSeq
                    )
            );
        }
    }

    private static void verifySession(int messageIndex, SessionKey lastKey, SessionKey sessionKey) {
        if (!lastKey.equals(sessionKey)) {
            throw new IllegalArgumentException(
                    String.format(
                            "Delivery contains different sessions. Message [%d] - session %s; Message [%d] - session %s",
                            messageIndex - 1, lastKey, messageIndex, sessionKey
                    )
            );
        }
    }

    private void drainByScheduler() {
        logger.debug("Start storing batches by scheduler");
        drain(false);
        logger.debug("Stop storing batches by scheduler");
    }

    private void drain(boolean force) {
        sessionToHolder.forEach((key, holder) -> drainHolder(key, holder, force));
    }

    private void drainHolder(SessionKey key, SessionBatchHolder holder, boolean force) {
        logger.trace("Drain holder for session {}; force: {}", key, force);
        StoredMessageBatch batch;
        synchronized (holder) {
            if (!force && !holder.isReadyToReset(configuration.getDrainInterval())) {
                return;
            }
            batch = holder.reset();
        }
        if (batch.isEmpty()) {
            logger.debug("Holder for stream: '{}', direction: '{}' has been concurrently reset. Skip storing by scheduler",
                    key.getStreamName(), key.getDirection());
            return;
        }
        try {
            store(getCradleManager(), batch);
        } catch (Exception ex) {
            logger.error("Cannot store batch for session {}", key, ex);
        }
    }

    protected abstract List<M> getMessages(T delivery);

    protected abstract MessageToStore convert(M originalMessage);

    protected abstract CompletableFuture<Void> store(StoredMessageBatch storedMessageBatch);

    protected abstract long extractSequence(M message);

    protected abstract SessionKey createSessionKey(M message);

    protected static class SessionKey {
        private final String streamName;
        private final Direction direction;

        public SessionKey(String streamName, Direction direction) {
            this.streamName = Objects.requireNonNull(streamName, "'Stream name' parameter");
            this.direction = Objects.requireNonNull(direction, "'Direction' parameter");
        }

        public String getStreamName() {
            return streamName;
        }

        public Direction getDirection() {
            return direction;
        }

        @Override
        public boolean equals(Object obj) {
            if (this == obj) {
                return true;
            }

            if (obj == null || getClass() != obj.getClass()) {
                return false;
            }

            SessionKey that = (SessionKey)obj;

            return new EqualsBuilder()
                    .append(streamName, that.streamName)
                    .append(direction, that.direction)
                    .isEquals();
        }

        @Override
        public int hashCode() {
            return new HashCodeBuilder()
                    .append(streamName)
                    .append(direction)
                    .toHashCode();
        }

        @Override
        public String toString() {
            return new ToStringBuilder(this, NO_CLASS_NAME_STYLE)
                    .append("streamName", streamName)
                    .append("direction", direction)
                    .toString();
        }
    }
}<|MERGE_RESOLUTION|>--- conflicted
+++ resolved
@@ -24,18 +24,14 @@
 import java.util.concurrent.CancellationException;
 import java.util.concurrent.CompletableFuture;
 import java.util.concurrent.ConcurrentHashMap;
-<<<<<<< HEAD
+import java.util.concurrent.ExecutionException;
+import java.util.concurrent.TimeUnit;
+import java.util.concurrent.TimeoutException;
 import java.util.concurrent.Executors;
 import java.util.concurrent.ScheduledExecutorService;
 import java.util.concurrent.ScheduledFuture;
 import java.util.concurrent.TimeUnit;
-=======
-import java.util.concurrent.ExecutionException;
-import java.util.concurrent.TimeUnit;
-import java.util.concurrent.TimeoutException;
-import java.util.concurrent.atomic.AtomicLong;
 import java.util.stream.Collectors;
->>>>>>> 4498e99b
 
 import org.apache.commons.lang3.builder.EqualsBuilder;
 import org.apache.commons.lang3.builder.HashCodeBuilder;
@@ -54,17 +50,12 @@
 import com.exactpro.th2.store.common.AbstractStorage;
 import com.google.protobuf.GeneratedMessageV3;
 
-<<<<<<< HEAD
-public abstract class AbstractMessageStore<T, M> extends AbstractStorage<T> {
+public abstract class AbstractMessageStore<T extends GeneratedMessageV3, M extends GeneratedMessageV3> extends AbstractStorage<T> {
     private final ScheduledExecutorService drainExecutor = Executors.newSingleThreadScheduledExecutor();
     private final Map<SessionKey, SessionBatchHolder> sessionToHolder = new ConcurrentHashMap<>();
     private final MessageStoreConfiguration configuration;
+    private final Map<CompletableFuture<Void>, StoredMessageBatch> asyncStoreFutures = new ConcurrentHashMap<>();
     private volatile ScheduledFuture<?> future;
-=======
-public abstract class AbstractMessageStore<T extends GeneratedMessageV3, M extends GeneratedMessageV3> extends AbstractStorage<T> {
-    private final Map<SessionKey, AtomicLong> sessionToLastSequence = new ConcurrentHashMap<>();
-    private final Map<CompletableFuture<Void>, StoredMessageBatch> asyncStoreFutures = new ConcurrentHashMap<>();
->>>>>>> 4498e99b
 
     public AbstractMessageStore(
             MessageRouter<T> router,
@@ -115,6 +106,37 @@
             if (ex instanceof InterruptedException) {
                 Thread.currentThread().interrupt();
             }
+        }
+
+        logger.debug("Waiting for futures completion");
+        Collection<CompletableFuture<Void>> futuresToRemove = new HashSet<>();
+        while (!(asyncStoreFutures.isEmpty() || Thread.currentThread().isInterrupted())) {
+            logger.info("Wait for the completion of {} futures", asyncStoreFutures.size());
+            futuresToRemove.clear();
+            asyncStoreFutures.forEach((future, batch) -> {
+                try {
+                    if (!future.isDone()) {
+                        future.get(1, TimeUnit.SECONDS);
+                    }
+                    futuresToRemove.add(future);
+                } catch (CancellationException | ExecutionException e) {
+                    if (logger.isWarnEnabled()) {
+                        logger.warn("{} - storing {} batch is failure", getClass().getSimpleName(), formatStoredMessageBatch(batch, false), e);
+                    }
+                    futuresToRemove.add(future);
+                } catch (TimeoutException | InterruptedException e) {
+                    if (logger.isErrorEnabled()) {
+                        logger.error("{} - future related to {} batch can't be complited", getClass().getSimpleName(), formatStoredMessageBatch(batch, false), e);
+                    }
+                    boolean mayInterruptIfRunning = e instanceof InterruptedException;
+                    future.cancel(mayInterruptIfRunning);
+
+                    if (mayInterruptIfRunning) {
+                        Thread.currentThread().interrupt();
+                    }
+                }
+            });
+            asyncStoreFutures.keySet().removeAll(futuresToRemove);
         }
     }
 
@@ -145,48 +167,7 @@
         }
     }
 
-<<<<<<< HEAD
-    protected void storeMessages(List<M> messagesList, SessionBatchHolder holder) throws CradleStorageException, IOException {
-        logger.debug("Process {} messages started, max {}", messagesList.size(), MAX_MESSAGES_COUNT);
-=======
-    @Override
-    public void dispose() {
-        super.dispose();
-
-        logger.debug("Waiting for futures completion");
-        Collection<CompletableFuture<Void>> futuresToRemove = new HashSet<>();
-        while (!(asyncStoreFutures.isEmpty() || Thread.currentThread().isInterrupted())) {
-            logger.info("Wait for the completion of {} futures", asyncStoreFutures.size());
-            futuresToRemove.clear();
-            asyncStoreFutures.forEach((future, batch) -> {
-                try {
-                    if (!future.isDone()) {
-                        future.get(1, TimeUnit.SECONDS);
-                    }
-                    futuresToRemove.add(future);
-                } catch (CancellationException | ExecutionException e) {
-                    if (logger.isWarnEnabled()) {
-                        logger.warn("{} - storing {} batch is failure", getClass().getSimpleName(), formatStoredMessageBatch(batch, false), e);
-                    }
-                    futuresToRemove.add(future);
-                } catch (TimeoutException | InterruptedException e) {
-                    if (logger.isErrorEnabled()) {
-                        logger.error("{} - future related to {} batch can't be complited", getClass().getSimpleName(), formatStoredMessageBatch(batch, false), e);
-                    }
-                    boolean mayInterruptIfRunning = e instanceof InterruptedException;
-                    future.cancel(mayInterruptIfRunning);
->>>>>>> 4498e99b
-
-                    if (mayInterruptIfRunning) {
-                        Thread.currentThread().interrupt();
-                    }
-                }
-            });
-            asyncStoreFutures.keySet().removeAll(futuresToRemove);
-        }
-    }
-
-    protected void storeMessages(List<M> messagesList) throws CradleStorageException {
+    protected void storeMessages(List<M> messagesList, SessionBatchHolder holder) throws CradleStorageException {
         logger.debug("Process {} messages started", messagesList.size());
 
         StoredMessageBatch storedMessageBatch = cradleStorage.getObjectsFactory().createMessageBatch();
@@ -194,7 +175,6 @@
             MessageToStore messageToStore = convert(message);
             storedMessageBatch.addMessage(messageToStore);
         }
-<<<<<<< HEAD
         StoredMessageBatch holtBatch;
         synchronized (holder) {
             if (holder.add(storedMessageBatch)) {
@@ -210,33 +190,28 @@
             logger.debug("Holder for stream: '{}', direction: '{}' has been concurrently reset. Skip storing",
                     storedMessageBatch.getStreamName(), storedMessageBatch.getDirection());
         } else {
-            store(getCradleManager(), holtBatch);
-            logger.debug("Message Batch stored: stream '{}', direction '{}', id '{}', size '{}', messages '{}'",
-                    holtBatch.getStreamName(), holtBatch.getId().getDirection(), holtBatch.getId().getIndex(),
-                    holtBatch.getMessageCount(), holtBatch.getMessages());
-        }
-=======
-        CompletableFuture<Void> future = store(storedMessageBatch);
-        asyncStoreFutures.put(future, storedMessageBatch);
-        future.whenCompleteAsync((value, exception) -> {
-            try {
-                if (exception == null) {
-                    if (logger.isDebugEnabled()) {
-                        logger.debug("{} - batch stored: {}", getClass().getSimpleName(), formatStoredMessageBatch(storedMessageBatch, true));
-                    }
-                } else {
-                    if (logger.isErrorEnabled()) {
-                        logger.error("{} - batch storing is failure: {}", getClass().getSimpleName(), formatStoredMessageBatch(storedMessageBatch, true), exception);
-                    }
-                }
-            } finally {
-                if(asyncStoreFutures.remove(future) == null) {
-                    if (logger.isWarnEnabled()) {
-                        logger.warn("{} - future related to batch {} already removed", getClass().getSimpleName(), formatStoredMessageBatch(storedMessageBatch, true));
-                    }
-                }
-            }
-        });
+            CompletableFuture<Void> future = store(holtBatch);
+            asyncStoreFutures.put(future, holtBatch);
+            future.whenCompleteAsync((value, exception) -> {
+                try {
+                    if (exception == null) {
+                        if (logger.isDebugEnabled()) {
+                            logger.debug("{} - batch stored: {}", getClass().getSimpleName(), formatStoredMessageBatch(holtBatch, true));
+                        }
+                    } else {
+                        if (logger.isErrorEnabled()) {
+                            logger.error("{} - batch storing is failure: {}", getClass().getSimpleName(), formatStoredMessageBatch(holtBatch, true), exception);
+                        }
+                    }
+                } finally {
+                    if(asyncStoreFutures.remove(future) == null) {
+                        if (logger.isWarnEnabled()) {
+                            logger.warn("{} - future related to batch {} already removed", getClass().getSimpleName(), formatStoredMessageBatch(holtBatch, true));
+                        }
+                    }
+                }
+            });
+        }
     }
 
     private static String formatStoredMessageBatch(StoredMessageBatch storedMessageBatch, boolean full) {
@@ -253,7 +228,6 @@
                             .collect(Collectors.joining(",", "[", "]")));
         }
         return builder.toString();
->>>>>>> 4498e99b
     }
 
     /**
@@ -328,7 +302,27 @@
             return;
         }
         try {
-            store(getCradleManager(), batch);
+            CompletableFuture<Void> future = store(batch);
+            asyncStoreFutures.put(future, batch);
+            future.whenCompleteAsync((value, exception) -> {
+                try {
+                    if (exception == null) {
+                        if (logger.isDebugEnabled()) {
+                            logger.debug("{} - batch stored: {}", getClass().getSimpleName(), formatStoredMessageBatch(batch, true));
+                        }
+                    } else {
+                        if (logger.isErrorEnabled()) {
+                            logger.error("{} - batch storing is failure: {}", getClass().getSimpleName(), formatStoredMessageBatch(batch, true), exception);
+                        }
+                    }
+                } finally {
+                    if(asyncStoreFutures.remove(future) == null) {
+                        if (logger.isWarnEnabled()) {
+                            logger.warn("{} - future related to batch {} already removed", getClass().getSimpleName(), formatStoredMessageBatch(batch, true));
+                        }
+                    }
+                }
+            });
         } catch (Exception ex) {
             logger.error("Cannot store batch for session {}", key, ex);
         }
