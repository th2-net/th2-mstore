--- conflicted
+++ resolved
@@ -188,17 +188,6 @@
             }
             M firstMessage = messages.get(0);
             M lastMessage = messages.get(messages.size() - 1);
-<<<<<<< HEAD
-            long firstSequence = extractSequence(messages.get(0));
-            long lastSequence = extractSequence(lastMessage);
-            SessionKey sessionKey = createSessionKey(lastMessage);
-            SessionData sessionData = sessionToHolder.computeIfAbsent(sessionKey, ignore ->
-                    new SessionData(cradleStorage.getObjectsFactory()::createMessageBatch));
-            long prevLastSeq = sessionData.getAndUpdateSequence(lastSequence);
-            if (prevLastSeq >= firstSequence) {
-                logger.error("Duplicated batch of type {} found. Previous last sequence: {}, current batch: {}",
-                        messageBatch.getClass(), prevLastSeq, formatOriginalBatch(messageBatch));
-=======
             SessionData sessionData = sessionToHolder.computeIfAbsent(
                     createSessionKey(lastMessage),
                     ignore -> new SessionData(cradleStorage.getObjectsFactory()::createMessageBatch)
@@ -225,7 +214,6 @@
                             shortDebugString(messageBatch)
                     );
                 }
->>>>>>> 5d7f2d7d
                 return;
             }
             storeMessages(messages, sessionData.getBatchHolder());
@@ -410,19 +398,17 @@
 
     protected abstract MessageToStore convert(M originalMessage);
 
+    protected abstract CompletableFuture<Void> store(StoredMessageBatch storedMessageBatch);
+
+    protected abstract SequenceToTimestamp extractSequenceToTimestamp(M message);
+
+    protected abstract SessionKey createSessionKey(M message);
+
     /**
      * Returns a string that represents the batch in a concise way.
-     * @param originalBatch the batch to get a concise string from.
+     * @param batch the batch to get a concise string from.
      * @return the new String
      */
-    protected abstract String formatOriginalBatch(T originalBatch);
-
-    protected abstract CompletableFuture<Void> store(StoredMessageBatch storedMessageBatch);
-
-    protected abstract SequenceToTimestamp extractSequenceToTimestamp(M message);
-
-    protected abstract SessionKey createSessionKey(M message);
-
     protected abstract String shortDebugString(T batch);
 
     protected static class SessionKey {
