--- conflicted
+++ resolved
@@ -25,10 +25,6 @@
 import com.exactpro.th2.common.schema.message.SubscriberMonitor;
 import com.exactpro.th2.mstore.cfg.MessageStoreConfiguration;
 import com.google.protobuf.GeneratedMessageV3;
-<<<<<<< HEAD
-import com.google.protobuf.Timestamp;
-=======
->>>>>>> 1a9684cc
 import org.apache.commons.lang3.builder.EqualsBuilder;
 import org.apache.commons.lang3.builder.HashCodeBuilder;
 import org.apache.commons.lang3.builder.ToStringBuilder;
@@ -36,20 +32,11 @@
 import org.slf4j.Logger;
 import org.slf4j.LoggerFactory;
 
-<<<<<<< HEAD
-import java.io.IOException;
-import java.time.Instant;
-=======
->>>>>>> 1a9684cc
 import java.util.*;
 import java.util.concurrent.*;
 import java.util.concurrent.atomic.AtomicReference;
 import java.util.stream.Collectors;
 
-<<<<<<< HEAD
-import static com.exactpro.th2.common.message.MessageUtils.toTimestamp;
-=======
->>>>>>> 1a9684cc
 import static com.exactpro.th2.common.util.StorageUtils.toInstant;
 import static com.exactpro.th2.mstore.SequenceToTimestamp.SEQUENCE_TO_TIMESTAMP_COMPARATOR;
 import static java.lang.String.format;
@@ -192,12 +179,6 @@
                 SequenceToTimestamp sequenceToTimestamp = extractSequenceToTimestamp(message);
                 SessionKey sessionKey = createSessionKey(message);
 
-<<<<<<< HEAD
-                sessionGroup = sessionKey.getSessionGroup();
-                SessionData sessionData = this.sessionData.computeIfAbsent(sessionKey, k -> new SessionData());
-
-                sessionData.getAndUpdateLastSequenceToTimestamp(sequenceToTimestamp);
-=======
                 if (sessionGroup != null && !sessionGroup.equals(sessionKey.getSessionGroup())) {
                     logger.error("Batch contains mixed group messages {}", shortDebugString(messageBatch));
                     return;
@@ -210,7 +191,6 @@
                     logger.error("Duplicated batch found: {}", shortDebugString(messageBatch));
                     return;
                 }
->>>>>>> 1a9684cc
             }
 
             storeMessages(messages, sessionGroup);
@@ -298,53 +278,6 @@
      */
     private void verifyBatch(T delivery) {
         List<M> messages = getMessages(delivery);
-<<<<<<< HEAD
-        HashMap<SessionKey, SessionData> innerCache = new HashMap<>();
-        SessionKey lastKey = null;
-        for (int i = 0; i < messages.size(); i++) {
-            M message = messages.get(i);
-            SessionKey sessionKey = createSessionKey(message);
-            SequenceToTimestamp currentSequenceToTimestamp = extractSequenceToTimestamp(message);
-
-            SequenceToTimestamp prevSequenceToTimestamp = null;
-            if (innerCache.containsKey(sessionKey)) {
-                prevSequenceToTimestamp = innerCache.get(sessionKey).lastSequenceToTimestamp.get();
-            } else if(sessionData.containsKey(sessionKey)) {
-                prevSequenceToTimestamp = sessionData.get(sessionKey).lastSequenceToTimestamp.get();
-            } else {
-                prevSequenceToTimestamp = getLastSequenceToTimeStamp(sessionKey);
-            }
-            if(lastKey == null){
-                lastKey = sessionKey;
-            } else if(!lastKey.getSessionGroup().equals(sessionKey.getSessionGroup())) {
-                throw new IllegalArgumentException(format(
-                        "Delivery contains different session groups. Message [%d] - sequence %d; Message [%d] - sequence %d",
-                        i - 1,
-                        lastKey,
-                        i,
-                        sessionKey
-                ));
-            }
-            verifySequenceToTimestamp(i, prevSequenceToTimestamp, currentSequenceToTimestamp);
-            SessionData currSessionData = new SessionData();
-            currSessionData.getAndUpdateLastSequenceToTimestamp(currentSequenceToTimestamp);
-            innerCache.put(sessionKey, currSessionData);
-        }
-    }
-    private SequenceToTimestamp getLastSequenceToTimeStamp(SessionKey sessionKey){
-        long lastSequence = -1L;
-        try {
-            lastSequence = cradleStorage.getLastMessageIndex(sessionKey.session, sessionKey.direction);
-        } catch (IOException e) {
-            logger.error("Couldn't get sequence of last message from cradle: {}", e.getMessage());
-        }
-        Instant lastTimeInstant = Instant.MIN;
-        StoredMessageId storedMsgId = new StoredMessageId(sessionKey.session, sessionKey.direction, lastSequence);
-        try {
-            lastTimeInstant = cradleStorage.getMessage(storedMsgId).getTimestamp();
-        } catch (IOException e) {
-            logger.error("Couldn't get timestamp of last message from cradle: {}", e.getMessage());
-=======
         Map<SessionKey, M> sessions = new HashMap<>();
         SessionKey previousKey = null;
         for (int i = 0; i < messages.size(); i++) {
@@ -360,9 +293,7 @@
                 verifySequenceToTimestamp(i, previousSequenceToTimestamp, currentSequenceToTimestamp);
             }
             sessions.put(sessionKey, message);
->>>>>>> 1a9684cc
-        }
-        return new SequenceToTimestamp(lastSequence, toTimestamp(lastTimeInstant));
+        }
     }
 
     private static void verifySequenceToTimestamp(
@@ -390,10 +321,6 @@
         }
     }
 
-
-
-
-
     private void drainByScheduler() {
         logger.debug("Start storing batches by scheduler");
         drain(false);
