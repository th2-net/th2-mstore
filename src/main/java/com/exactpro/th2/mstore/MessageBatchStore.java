/*
 * Copyright 2020-2022 Exactpro (Exactpro Systems Limited)
 * Licensed under the Apache License, Version 2.0 (the "License");
 * you may not use this file except in compliance with the License.
 * You may obtain a copy of the License at
 * http://www.apache.org/licenses/LICENSE-2.0
 * Unless required by applicable law or agreed to in writing, software
 * distributed under the License is distributed on an "AS IS" BASIS,
 * WITHOUT WARRANTIES OR CONDITIONS OF ANY KIND, either express or implied.
 * See the License for the specific language governing permissions and
 * limitations under the License.
 */

package com.exactpro.th2.mstore;

import java.util.List;
import java.util.StringJoiner;
import java.util.concurrent.CompletableFuture;
import java.util.stream.Collectors;
import java.util.stream.Stream;

<<<<<<< HEAD
import com.exactpro.th2.common.grpc.ConnectionID;
=======
import com.google.protobuf.TextFormat;
>>>>>>> 5d7f2d7d
import org.jetbrains.annotations.NotNull;

import com.exactpro.cradle.CradleManager;
import com.exactpro.cradle.messages.MessageToStore;
import com.exactpro.cradle.messages.StoredMessageBatch;
import com.exactpro.th2.common.grpc.Message;
import com.exactpro.th2.common.grpc.MessageBatch;
import com.exactpro.th2.common.grpc.MessageID;
import com.exactpro.th2.common.schema.message.MessageRouter;
import com.exactpro.th2.common.schema.message.QueueAttribute;
import com.exactpro.th2.mstore.cfg.MessageStoreConfiguration;

import static com.exactpro.th2.common.util.StorageUtils.toCradleDirection;

@Deprecated(since = "5.0.0")
public class MessageBatchStore extends AbstractMessageStore<MessageBatch, Message> {
    private static final String[] ATTRIBUTES = Stream.of(QueueAttribute.SUBSCRIBE, QueueAttribute.PARSED)
            .map(QueueAttribute::toString)
            .toArray(String[]::new);

    public MessageBatchStore(
            MessageRouter<MessageBatch> router,
            @NotNull CradleManager cradleManager,
            @NotNull MessageStoreConfiguration configuration
    ) {
        super(router, cradleManager, configuration);
    }

    @Override
    protected MessageToStore convert(Message originalMessage) {
        return ProtoUtil.toCradleMessage(originalMessage);
    }

    @Override
    protected String formatOriginalBatch(MessageBatch originalBatch) {
        return originalBatch.getMessagesList().stream()
                .map(message -> message.getMetadata().getId())
                .map(id -> {
                    ConnectionID connectionID = id.getConnectionId();
                    StringJoiner joiner = new StringJoiner(":");
                    joiner.add(connectionID.getSessionAlias());
                    joiner.add(id.getDirection().name());
                    joiner.add(String.valueOf(id.getSequence()));
                    return joiner.toString();
                }).collect(Collectors.joining(","));
    }

    @Override
    protected CompletableFuture<Void> store(StoredMessageBatch storedMessageBatch) {
        return cradleStorage.storeProcessedMessageBatchAsync(storedMessageBatch);
    }

    @Override
    protected SequenceToTimestamp extractSequenceToTimestamp(Message message) {
        return new SequenceToTimestamp(
                message.getMetadata().getId().getSequence(),
                message.getMetadata().getTimestamp()
        );
    }

    @Override
    protected SessionKey createSessionKey(Message message) {
        MessageID messageID = message.getMetadata().getId();
        return new SessionKey(messageID.getConnectionId().getSessionAlias(), toCradleDirection(messageID.getDirection()));
    }

    @Override
    protected String[] getAttributes() {
        return ATTRIBUTES;
    }

    @Override
    protected List<Message> getMessages(MessageBatch delivery) {
        return delivery.getMessagesList();
    }

    @Override
    protected String shortDebugString(MessageBatch batch) {
        return TextFormat.shortDebugString(batch);
    }
}<|MERGE_RESOLUTION|>--- conflicted
+++ resolved
@@ -19,11 +19,8 @@
 import java.util.stream.Collectors;
 import java.util.stream.Stream;
 
-<<<<<<< HEAD
+import com.google.protobuf.TextFormat;
 import com.exactpro.th2.common.grpc.ConnectionID;
-=======
-import com.google.protobuf.TextFormat;
->>>>>>> 5d7f2d7d
 import org.jetbrains.annotations.NotNull;
 
 import com.exactpro.cradle.CradleManager;
@@ -58,20 +55,6 @@
     }
 
     @Override
-    protected String formatOriginalBatch(MessageBatch originalBatch) {
-        return originalBatch.getMessagesList().stream()
-                .map(message -> message.getMetadata().getId())
-                .map(id -> {
-                    ConnectionID connectionID = id.getConnectionId();
-                    StringJoiner joiner = new StringJoiner(":");
-                    joiner.add(connectionID.getSessionAlias());
-                    joiner.add(id.getDirection().name());
-                    joiner.add(String.valueOf(id.getSequence()));
-                    return joiner.toString();
-                }).collect(Collectors.joining(","));
-    }
-
-    @Override
     protected CompletableFuture<Void> store(StoredMessageBatch storedMessageBatch) {
         return cradleStorage.storeProcessedMessageBatchAsync(storedMessageBatch);
     }
@@ -102,6 +85,15 @@
 
     @Override
     protected String shortDebugString(MessageBatch batch) {
-        return TextFormat.shortDebugString(batch);
+        return batch.getMessagesList().stream()
+                .map(message -> message.getMetadata().getId())
+                .map(id -> {
+                    ConnectionID connectionID = id.getConnectionId();
+                    StringJoiner joiner = new StringJoiner(":");
+                    joiner.add(connectionID.getSessionAlias());
+                    joiner.add(id.getDirection().name());
+                    joiner.add(String.valueOf(id.getSequence()));
+                    return joiner.toString();
+                }).collect(Collectors.joining(","));
     }
 }