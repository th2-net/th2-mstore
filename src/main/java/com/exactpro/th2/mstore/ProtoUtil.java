/*
 * Copyright 2021-2021 Exactpro (Exactpro Systems Limited)
 *
 * Licensed under the Apache License, Version 2.0 (the "License");
 * you may not use this file except in compliance with the License.
 * You may obtain a copy of the License at
 *
 *     http://www.apache.org/licenses/LICENSE-2.0
 *
 * Unless required by applicable law or agreed to in writing, software
 * distributed under the License is distributed on an "AS IS" BASIS,
 * WITHOUT WARRANTIES OR CONDITIONS OF ANY KIND, either express or implied.
 * See the License for the specific language governing permissions and
 * limitations under the License.
 */

package com.exactpro.th2.mstore;

import com.exactpro.cradle.messages.MessageToStore;
import com.exactpro.cradle.messages.MessageToStoreBuilder;
import com.exactpro.cradle.messages.StoredMessage;
import com.exactpro.th2.common.grpc.Message;
import com.exactpro.th2.common.grpc.MessageID;
import com.exactpro.th2.common.grpc.MessageMetadata;
import com.exactpro.th2.common.grpc.RawMessage;
import com.exactpro.th2.common.grpc.RawMessageMetadata;

import static com.exactpro.th2.common.util.StorageUtils.toCradleDirection;
import static com.exactpro.th2.common.util.StorageUtils.toInstant;

import java.util.Map;

public class ProtoUtil {
    public static MessageToStore toCradleMessage(Message protoMessage) {
        MessageMetadata metadata = protoMessage.getMetadata();
        MessageID messageID = metadata.getId();
        var builder = new MessageToStoreBuilder()
                .streamName(messageID.getConnectionId().getSessionAlias())
                .content(protoMessage.toByteArray())
                .timestamp(toInstant(metadata.getTimestamp()))
                .direction(toCradleDirection(messageID.getDirection()))
                .index(messageID.getSequence());
        addProperties(builder, protoMessage.getMetadata().getPropertiesMap());
        return builder.build();
    }

    public static MessageToStore toCradleMessage(RawMessage protoRawMessage) {
        RawMessageMetadata metadata = protoRawMessage.getMetadata();
        MessageID messageID = metadata.getId();
        var builder = new MessageToStoreBuilder()
                .streamName(messageID.getConnectionId().getSessionAlias())
                .content(protoRawMessage.getBody().toByteArray())
                .timestamp(toInstant(metadata.getTimestamp()))
                .direction(toCradleDirection(messageID.getDirection()))
                .index(messageID.getSequence());
        addProperties(builder, protoRawMessage.getMetadata().getPropertiesMap());

<<<<<<< HEAD
=======
        // set protocol version in metadata
        builder.metadata(StoredMessage.METADATA_KEY_PROTOCOL, protoRawMessage.getMetadata().getProtocol());

>>>>>>> 1a9684cc
        return builder.build();
    }

    private static void addProperties(MessageToStoreBuilder builder, Map<String, String> properties) {
        properties.forEach(builder::metadata);
    }
}<|MERGE_RESOLUTION|>--- conflicted
+++ resolved
@@ -55,12 +55,9 @@
                 .index(messageID.getSequence());
         addProperties(builder, protoRawMessage.getMetadata().getPropertiesMap());
 
-<<<<<<< HEAD
-=======
         // set protocol version in metadata
         builder.metadata(StoredMessage.METADATA_KEY_PROTOCOL, protoRawMessage.getMetadata().getProtocol());
 
->>>>>>> 1a9684cc
         return builder.build();
     }
 
