/*
 * Copyright 2020-2022 Exactpro (Exactpro Systems Limited)
 * Licensed under the Apache License, Version 2.0 (the "License");
 * you may not use this file except in compliance with the License.
 * You may obtain a copy of the License at
 * http://www.apache.org/licenses/LICENSE-2.0
 * Unless required by applicable law or agreed to in writing, software
 * distributed under the License is distributed on an "AS IS" BASIS,
 * WITHOUT WARRANTIES OR CONDITIONS OF ANY KIND, either express or implied.
 * See the License for the specific language governing permissions and
 * limitations under the License.
 */

package com.exactpro.th2.mstore;

import java.util.List;
<<<<<<< HEAD
import java.util.StringJoiner;
=======
import java.util.Objects;
>>>>>>> 5d7f2d7d
import java.util.concurrent.CompletableFuture;
import java.util.stream.Collectors;
import java.util.stream.Stream;

<<<<<<< HEAD
import com.exactpro.th2.common.grpc.ConnectionID;
=======
import com.exactpro.th2.common.grpc.RawMessageMetadata;
import com.exactpro.th2.common.message.MessageUtils;
import com.google.protobuf.ByteString;
import com.google.protobuf.util.Timestamps;
import org.apache.commons.lang3.builder.ToStringBuilder;
>>>>>>> 5d7f2d7d
import org.jetbrains.annotations.NotNull;

import com.exactpro.cradle.CradleManager;
import com.exactpro.cradle.messages.MessageToStore;
import com.exactpro.cradle.messages.StoredMessageBatch;
import com.exactpro.th2.common.grpc.MessageID;
import com.exactpro.th2.common.grpc.RawMessage;
import com.exactpro.th2.common.grpc.RawMessageBatch;
import com.exactpro.th2.common.schema.message.MessageRouter;
import com.exactpro.th2.common.schema.message.QueueAttribute;
import com.exactpro.th2.mstore.cfg.MessageStoreConfiguration;

import static com.exactpro.th2.common.util.StorageUtils.toCradleDirection;
import static org.apache.commons.lang3.builder.ToStringStyle.NO_CLASS_NAME_STYLE;

public class RawMessageBatchStore extends AbstractMessageStore<RawMessageBatch, RawMessage> {
    private static final String[] ATTRIBUTES = Stream.of(QueueAttribute.SUBSCRIBE, QueueAttribute.RAW)
            .map(QueueAttribute::toString)
            .toArray(String[]::new);

    public RawMessageBatchStore(
            MessageRouter<RawMessageBatch> router,
            @NotNull CradleManager cradleManager,
            @NotNull MessageStoreConfiguration configuration
    ) {
        super(router, cradleManager, configuration);
    }

    @Override
    protected MessageToStore convert(RawMessage originalMessage) {
        return ProtoUtil.toCradleMessage(originalMessage);
    }

    @Override
    protected String formatOriginalBatch(RawMessageBatch originalBatch) {
        return originalBatch.getMessagesList().stream()
                .map(message -> message.getMetadata().getId())
                .map(id -> {
                    ConnectionID connectionID = id.getConnectionId();
                    StringJoiner joiner = new StringJoiner(":");
                    joiner.add(connectionID.getSessionAlias());
                    joiner.add(id.getDirection().name());
                    joiner.add(String.valueOf(id.getSequence()));
                    return joiner.toString();
                }).collect(Collectors.joining(","));
    }

    @Override
    protected CompletableFuture<Void> store(StoredMessageBatch storedMessageBatch) {
        return cradleStorage.storeMessageBatchAsync(storedMessageBatch);
    }

    @Override
    protected SequenceToTimestamp extractSequenceToTimestamp(RawMessage message) {
        return new SequenceToTimestamp(
                message.getMetadata().getId().getSequence(),
                message.getMetadata().getTimestamp()
        );
    }

    @Override
    protected SessionKey createSessionKey(RawMessage message) {
        MessageID messageID = message.getMetadata().getId();
        return new SessionKey(messageID.getConnectionId().getSessionAlias(), toCradleDirection(messageID.getDirection()));
    }

    @Override
    protected String[] getAttributes() {
        return ATTRIBUTES;
    }

    @Override
    protected List<RawMessage> getMessages(RawMessageBatch delivery) {
        return delivery.getMessagesList();
    }

    @Override
    protected String shortDebugString(RawMessageBatch batch) {
        return formatRawMessageBatch(batch, false);
    }

    public static String formatRawMessageBatch(RawMessageBatch messageBatch, boolean full) {
        int count = messageBatch.getMessagesCount();
        if (count == 0) {
            return "[]";
        }

        RawMessage first = messageBatch.getMessages(0);
        RawMessage last = messageBatch.getMessages(count - 1);
        ToStringBuilder builder = new ToStringBuilder(messageBatch, NO_CLASS_NAME_STYLE)
                .append("stream", MessageUtils.getSessionAlias(first))
                .append("direction", MessageUtils.getDirection(first))
                .append("batch id", MessageUtils.getSequence(first))
                .append("min timestamp", Timestamps.toString(first.getMetadata().getTimestamp()))
                .append("max timestamp", Timestamps.toString(last.getMetadata().getTimestamp()))
                .append("size", messageBatch.getMessagesList().stream()
                        .map(RawMessage::getBody)
                        .mapToInt(ByteString::size)
                        .sum())
                .append("count", count);
        if (full) {
            builder.append("sequences", messageBatch.getMessagesList().stream()
                    .map(RawMessage::getMetadata)
                    .map(RawMessageMetadata::getId)
                    .map(MessageID::getSequence)
                    .map(Objects::toString)
                    .collect(Collectors.joining(",", "[", "]")));
        }
        return builder.toString();
    }
}<|MERGE_RESOLUTION|>--- conflicted
+++ resolved
@@ -13,36 +13,29 @@
 
 package com.exactpro.th2.mstore;
 
+import com.exactpro.cradle.CradleManager;
+import com.exactpro.cradle.messages.MessageToStore;
+import com.exactpro.cradle.messages.StoredMessageBatch;
+import com.exactpro.th2.common.grpc.ConnectionID;
+import com.exactpro.th2.common.grpc.MessageID;
+import com.exactpro.th2.common.grpc.RawMessage;
+import com.exactpro.th2.common.grpc.RawMessageBatch;
+import com.exactpro.th2.common.grpc.RawMessageMetadata;
+import com.exactpro.th2.common.message.MessageUtils;
+import com.exactpro.th2.common.schema.message.MessageRouter;
+import com.exactpro.th2.common.schema.message.QueueAttribute;
+import com.exactpro.th2.mstore.cfg.MessageStoreConfiguration;
+import com.google.protobuf.ByteString;
+import com.google.protobuf.util.Timestamps;
+import org.apache.commons.lang3.builder.ToStringBuilder;
+import org.jetbrains.annotations.NotNull;
+
 import java.util.List;
-<<<<<<< HEAD
-import java.util.StringJoiner;
-=======
+import java.util.Map;
 import java.util.Objects;
->>>>>>> 5d7f2d7d
 import java.util.concurrent.CompletableFuture;
 import java.util.stream.Collectors;
 import java.util.stream.Stream;
-
-<<<<<<< HEAD
-import com.exactpro.th2.common.grpc.ConnectionID;
-=======
-import com.exactpro.th2.common.grpc.RawMessageMetadata;
-import com.exactpro.th2.common.message.MessageUtils;
-import com.google.protobuf.ByteString;
-import com.google.protobuf.util.Timestamps;
-import org.apache.commons.lang3.builder.ToStringBuilder;
->>>>>>> 5d7f2d7d
-import org.jetbrains.annotations.NotNull;
-
-import com.exactpro.cradle.CradleManager;
-import com.exactpro.cradle.messages.MessageToStore;
-import com.exactpro.cradle.messages.StoredMessageBatch;
-import com.exactpro.th2.common.grpc.MessageID;
-import com.exactpro.th2.common.grpc.RawMessage;
-import com.exactpro.th2.common.grpc.RawMessageBatch;
-import com.exactpro.th2.common.schema.message.MessageRouter;
-import com.exactpro.th2.common.schema.message.QueueAttribute;
-import com.exactpro.th2.mstore.cfg.MessageStoreConfiguration;
 
 import static com.exactpro.th2.common.util.StorageUtils.toCradleDirection;
 import static org.apache.commons.lang3.builder.ToStringStyle.NO_CLASS_NAME_STYLE;
@@ -63,20 +56,6 @@
     @Override
     protected MessageToStore convert(RawMessage originalMessage) {
         return ProtoUtil.toCradleMessage(originalMessage);
-    }
-
-    @Override
-    protected String formatOriginalBatch(RawMessageBatch originalBatch) {
-        return originalBatch.getMessagesList().stream()
-                .map(message -> message.getMetadata().getId())
-                .map(id -> {
-                    ConnectionID connectionID = id.getConnectionId();
-                    StringJoiner joiner = new StringJoiner(":");
-                    joiner.add(connectionID.getSessionAlias());
-                    joiner.add(id.getDirection().name());
-                    joiner.add(String.valueOf(id.getSequence()));
-                    return joiner.toString();
-                }).collect(Collectors.joining(","));
     }
 
     @Override
@@ -110,7 +89,21 @@
 
     @Override
     protected String shortDebugString(RawMessageBatch batch) {
-        return formatRawMessageBatch(batch, false);
+        return batch.getMessagesList().stream()
+                .map(message -> {
+                    MessageID id = message.getMetadata().getId();
+                    ConnectionID connectionID = id.getConnectionId();
+                    Map<String, String> propertiesMap = message.getMetadata().getPropertiesMap();
+                    return connectionID.getSessionAlias() + ':' +
+                            id.getDirection().name() + ':' +
+                            id.getSequence() + ' ' +
+                            "pSize=" + propertiesMap.size() + ',' +
+                            "pLength=" + propertiesMap.entrySet().stream()
+                                            .mapToInt(entry -> entry.getKey().length() + entry.getValue().length())
+                                            .sum() + ',' +
+                            "bLength=" + message.getBody().size();
+
+                }).collect(Collectors.joining(","));
     }
 
     public static String formatRawMessageBatch(RawMessageBatch messageBatch, boolean full) {
