/*
 * Copyright 2020-2020 Exactpro (Exactpro Systems Limited)
 * Licensed under the Apache License, Version 2.0 (the "License");
 * you may not use this file except in compliance with the License.
 * You may obtain a copy of the License at
 * http://www.apache.org/licenses/LICENSE-2.0
 * Unless required by applicable law or agreed to in writing, software
 * distributed under the License is distributed on an "AS IS" BASIS,
 * WITHOUT WARRANTIES OR CONDITIONS OF ANY KIND, either express or implied.
 * See the License for the specific language governing permissions and
 * limitations under the License.
 */

package com.exactpro.th2.mstore;

import static com.exactpro.cradle.cassandra.CassandraStorageSettings.DEFAULT_MAX_EVENT_BATCH_SIZE;
import static com.exactpro.cradle.cassandra.CassandraStorageSettings.DEFAULT_MAX_MESSAGE_BATCH_SIZE;
import static org.junit.jupiter.api.Assertions.assertEquals;
import static org.junit.jupiter.api.Assertions.assertNotNull;
import static org.mockito.ArgumentMatchers.any;
import static org.mockito.Mockito.mock;
import static org.mockito.Mockito.never;
import static org.mockito.Mockito.spy;
import static org.mockito.Mockito.timeout;
import static org.mockito.Mockito.verify;
import static org.mockito.Mockito.when;

import java.time.Instant;
import java.util.List;
<<<<<<< HEAD
import java.util.stream.Collectors;
import java.util.stream.IntStream;
=======
import java.util.concurrent.CompletableFuture;
import java.util.concurrent.ExecutionException;
import java.util.concurrent.TimeUnit;
import java.util.concurrent.TimeoutException;
>>>>>>> 4498e99b

import org.jetbrains.annotations.NotNull;
import org.junit.jupiter.api.AfterEach;
import org.junit.jupiter.api.BeforeEach;
import org.junit.jupiter.api.DisplayName;
import org.junit.jupiter.api.Nested;
import org.junit.jupiter.api.Test;
import org.mockito.ArgumentCaptor;

import com.exactpro.cradle.CradleManager;
import com.exactpro.cradle.CradleObjectsFactory;
import com.exactpro.cradle.CradleStorage;
import com.exactpro.cradle.messages.StoredMessageBatch;
import com.exactpro.cradle.utils.CradleStorageException;
import com.exactpro.th2.common.grpc.ConnectionID;
import com.exactpro.th2.common.grpc.Direction;
import com.exactpro.th2.common.grpc.MessageID;
import com.exactpro.th2.common.schema.message.MessageRouter;
import com.exactpro.th2.common.schema.message.SubscriberMonitor;
import com.exactpro.th2.mstore.cfg.MessageStoreConfiguration;
import com.exactpro.th2.store.common.utils.ProtoUtil;
import com.google.protobuf.GeneratedMessageV3;
import com.google.protobuf.Timestamp;
import com.google.protobuf.TimestampOrBuilder;

abstract class TestCaseMessageStore<T extends GeneratedMessageV3, M extends GeneratedMessageV3> {

    private static final int DRAIN_TIMEOUT = 1000;

    private CradleStorage storageMock;

    private final CradleStoreFunction storeFunction;

    @SuppressWarnings("unchecked")
    private final CompletableFuture<Void> completableFuture = mock(CompletableFuture.class);

    private AbstractMessageStore<T, M> messageStore;

    private CradleObjectsFactory cradleObjectsFactory;

    protected TestCaseMessageStore(CradleStoreFunction storeFunction) {
        this.storeFunction = storeFunction;
    }

    @BeforeEach
    void setUp() {
<<<<<<< HEAD
        CradleManager cradleManagerMock = mock(CradleManager.class);
        storageMock = mock(CradleStorage.class);
        //noinspection unchecked
        MessageRouter<T> routerMock = (MessageRouter<T>)mock(MessageRouter.class);
=======
        cradleObjectsFactory = spy(new CradleObjectsFactory(DEFAULT_MAX_MESSAGE_BATCH_SIZE, DEFAULT_MAX_EVENT_BATCH_SIZE));

        when(storageMock.getObjectsFactory()).thenReturn(cradleObjectsFactory);
        when(storageMock.storeProcessedMessageBatchAsync(any(StoredMessageBatch.class))).thenReturn(completableFuture);
        when(storageMock.storeMessageBatchAsync(any(StoredMessageBatch.class))).thenReturn(completableFuture);
>>>>>>> 4498e99b

        when(cradleManagerMock.getStorage()).thenReturn(storageMock);
        when(routerMock.subscribeAll(any(), any())).thenReturn(mock(SubscriberMonitor.class));
        MessageStoreConfiguration configuration = new MessageStoreConfiguration();
        configuration.setDrainInterval(DRAIN_TIMEOUT / 10);
        messageStore = spy(createStore(cradleManagerMock, routerMock, configuration));
        messageStore.start();
    }

    @AfterEach
    void tearDown() {
        messageStore.dispose();
    }

    protected abstract AbstractMessageStore<T, M> createStore(CradleManager cradleManagerMock, MessageRouter<T> routerMock, MessageStoreConfiguration configuration);

    protected abstract M createMessage(String session, Direction direction, long sequence);

    protected abstract T createDelivery(List<M> messages);

    protected abstract Timestamp extractTimestamp(M message);

    @NotNull
    protected MessageID createMessageId(String session, Direction direction, long sequence) {
        return MessageID.newBuilder()
                .setDirection(direction)
                .setSequence(sequence)
                .setConnectionId(ConnectionID.newBuilder().setSessionAlias(session).build())
                .build();
    }

    protected Timestamp createTimestamp() {
        Instant now = Instant.now();
        return Timestamp.newBuilder()
                .setSeconds(now.getEpochSecond())
                .setNanos(now.getNano())
                .build();
    }

    private static Instant from(TimestampOrBuilder timestamp) {
        return Instant.ofEpochSecond(timestamp.getSeconds(), timestamp.getNanos());
    }

    @SafeVarargs
    @SuppressWarnings("varargs")
    private T deliveryOf(M... messages) {
        return createDelivery(List.of(messages));
    }

<<<<<<< HEAD
    private void assertStoredMessageBatch(StoredMessageBatch batch, String streamName, Direction direction, int count) {
=======
    private static void assertStoredMessageBatch(StoredMessageBatch batch, String streamName, Direction direction, int seq) {
>>>>>>> 4498e99b
        assertEquals(ProtoUtil.toCradleDirection(direction), batch.getDirection());
        assertEquals(streamName, batch.getStreamName());
        assertEquals(count, batch.getMessageCount());
    }

<<<<<<< HEAD
    @Nested
    @DisplayName("Incorrect delivery content")
    class TestNegativeCases {

        @Test
        @DisplayName("Empty delivery is not stored")
        void emptyDelivery() throws IOException, CradleStorageException {
            messageStore.handle(deliveryOf());
            verify(messageStore, never()).storeMessages(any(), any());
        }

        @Test
        @DisplayName("Delivery with unordered sequences is not stored")
        void unorderedDelivery() throws IOException, CradleStorageException {
            M first = createMessage("test", Direction.FIRST, 1);
            M second = createMessage("test", Direction.FIRST, 2);

            messageStore.handle(deliveryOf(second, first));
            verify(messageStore, never()).storeMessages(any(), any());
        }

        @Test
        @DisplayName("Delivery with different aliases is not stored")
        void differentAliases() throws CradleStorageException, IOException {
            M first = createMessage("testA", Direction.FIRST, 1);
            M second = createMessage("testB", Direction.FIRST, 2);

            messageStore.handle(deliveryOf(first, second));
            verify(messageStore, never()).storeMessages(any(), any());
        }

        @Test
        @DisplayName("Delivery with different directions is not stored")
        void differentDirections() throws CradleStorageException, IOException {
            M first = createMessage("test", Direction.FIRST, 1);
            M second = createMessage("test", Direction.SECOND, 2);

            messageStore.handle(deliveryOf(first, second));
            verify(messageStore, never()).storeMessages(any(), any());
        }

        @Test
        @DisplayName("Duplicated delivery is ignored")
        void duplicatedDelivery() throws IOException {
            M first = createMessage("test", Direction.FIRST, 1);
            messageStore.handle(deliveryOf(first));

            M duplicate = createMessage("test", Direction.FIRST, 1);
            messageStore.handle(deliveryOf(duplicate));

            ArgumentCaptor<StoredMessageBatch> capture = ArgumentCaptor.forClass(StoredMessageBatch.class);
            storeFunction.store(verify(storageMock, timeout(DRAIN_TIMEOUT)), capture.capture());

            StoredMessageBatch value = capture.getValue();
            assertNotNull(value);
            assertStoredMessageBatch(value, "test", Direction.FIRST, 1);
            assertEquals(from(extractTimestamp(first)), value.getLastTimestamp());
        }
    }

    @Nested
    @DisplayName("Handling single delivery")
    class TestSingleDelivery {
=======
    @Test
    @DisplayName("Empty delivery is not stored")
    void testEmptyDelivery() throws CradleStorageException {
        messageStore.handle(deliveryOf());
        verify(messageStore, never()).storeMessages(any());
    }

    @Test
    @DisplayName("Delivery with unordered sequences is not stored")
    void testUnorderedDelivery() throws CradleStorageException {
        M first = createMessage("test", Direction.FIRST, 1);
        M second = createMessage("test", Direction.FIRST, 2);
>>>>>>> 4498e99b

        @Test
        @DisplayName("Different sessions can have the same sequence")
        void differentDirectionDelivery() throws IOException {
            M first = createMessage("testA", Direction.FIRST, 1);
            messageStore.handle(deliveryOf(first));

<<<<<<< HEAD
            M duplicate = createMessage("testB", Direction.SECOND, 1);
            messageStore.handle(deliveryOf(duplicate));

            ArgumentCaptor<StoredMessageBatch> capture = ArgumentCaptor.forClass(StoredMessageBatch.class);
            storeFunction.store(verify(storageMock, timeout(DRAIN_TIMEOUT).times(2)), capture.capture());
=======
    @Test
    @DisplayName("Delivery with different aliases is not stored")
    void testDifferentAliases() throws CradleStorageException {
        M first = createMessage("testA", Direction.FIRST, 1);
        M second = createMessage("testB", Direction.FIRST, 2);

        messageStore.handle(deliveryOf(first, second));
        verify(messageStore, never()).storeMessages(any());
    }

    @Test
    @DisplayName("Delivery with different directions is not stored")
    void testDifferentDirections() throws CradleStorageException {
        M first = createMessage("test", Direction.FIRST, 1);
        M second = createMessage("test", Direction.SECOND, 2);
>>>>>>> 4498e99b

            List<StoredMessageBatch> value = capture.getAllValues();
            assertNotNull(value);
            assertEquals(2, value.size());

<<<<<<< HEAD
            StoredMessageBatch firstValue = value.stream()
                    .filter(it -> it.getDirection() == ProtoUtil.toCradleDirection(Direction.FIRST))
                    .findFirst().orElseThrow();
            assertStoredMessageBatch(firstValue, "testA", Direction.FIRST, 1);
=======
    @Test
    @DisplayName("Duplicated delivery is ignored")
    void testDuplicatedDelivery() {
        M first = createMessage("test", Direction.FIRST, 1);
        messageStore.handle(deliveryOf(first));
>>>>>>> 4498e99b

            StoredMessageBatch secondValue = value.stream()
                    .filter(it -> it.getDirection() == ProtoUtil.toCradleDirection(Direction.SECOND))
                    .findFirst().orElseThrow();
            assertStoredMessageBatch(secondValue, "testB", Direction.SECOND, 1);
        }

<<<<<<< HEAD
        @Test
        @DisplayName("Delivery with single message is stored normally")
        void singleMessageDelivery() throws IOException {
            M first = createMessage("test", Direction.FIRST, 1);
=======
        ArgumentCaptor<StoredMessageBatch> capture = ArgumentCaptor.forClass(StoredMessageBatch.class);
        storeFunction.store(verify(storageMock, times(1)), capture.capture());
        verify(cradleObjectsFactory, times(1)).createMessageBatch();
>>>>>>> 4498e99b

            messageStore.handle(deliveryOf(first));

<<<<<<< HEAD
            ArgumentCaptor<StoredMessageBatch> capture = ArgumentCaptor.forClass(StoredMessageBatch.class);
            storeFunction.store(verify(storageMock, timeout(DRAIN_TIMEOUT)), capture.capture());
=======
    @Test
    @DisplayName("Different sessions can have the same sequence")
    void testDifferentDirectionDelivery() {
        M first = createMessage("testA", Direction.FIRST, 1);
        messageStore.handle(deliveryOf(first));
>>>>>>> 4498e99b

            StoredMessageBatch value = capture.getValue();
            assertNotNull(value);
            assertStoredMessageBatch(value, "test", Direction.FIRST, 1);
        }

<<<<<<< HEAD
        @Test
        @DisplayName("Delivery with ordered messages for one session are stored")
        void normalDelivery() throws IOException {
            M first = createMessage("test", Direction.FIRST, 1);
            M second = createMessage("test", Direction.FIRST, 2);
=======
        ArgumentCaptor<StoredMessageBatch> capture = ArgumentCaptor.forClass(StoredMessageBatch.class);
        storeFunction.store(verify(storageMock, times(2)), capture.capture());
        verify(cradleObjectsFactory, times(2)).createMessageBatch();
>>>>>>> 4498e99b

            messageStore.handle(deliveryOf(first, second));

            ArgumentCaptor<StoredMessageBatch> capture = ArgumentCaptor.forClass(StoredMessageBatch.class);
            storeFunction.store(verify(storageMock, timeout(DRAIN_TIMEOUT)), capture.capture());

            StoredMessageBatch value = capture.getValue();
            assertNotNull(value);
            assertStoredMessageBatch(value, "test", Direction.FIRST, 2);
        }
    }

<<<<<<< HEAD
    @Nested
    @DisplayName("Several deliveries for one session")
    class TestSeveralDeliveriesInOneSession {
        @Test
        @DisplayName("Delivery for the same session ara joined to one batch")
        void joinsBatches() throws IOException {
            M first = createMessage("test", Direction.FIRST, 1);
            M second = createMessage("test", Direction.FIRST, 2);

            messageStore.handle(deliveryOf(first));
            messageStore.handle(deliveryOf(second));

            ArgumentCaptor<StoredMessageBatch> capture = ArgumentCaptor.forClass(StoredMessageBatch.class);
            storeFunction.store(verify(storageMock, timeout(DRAIN_TIMEOUT)), capture.capture());

            StoredMessageBatch value = capture.getValue();
            assertNotNull(value);
            assertStoredMessageBatch(value, "test", Direction.FIRST, 2);
        }

        @Test
        @DisplayName("Stores batch if cannot join because of messages count")
        void storesBatch() throws IOException {
            List<M> firstDelivery = IntStream.range(0, StoredMessageBatch.MAX_MESSAGES_COUNT / 2)
                    .mapToObj(it -> createMessage("test", Direction.FIRST, it))
                    .collect(Collectors.toList());

            List<M> secondDelivery = IntStream.range(StoredMessageBatch.MAX_MESSAGES_COUNT / 2, StoredMessageBatch.MAX_MESSAGES_COUNT + 1)
                    .mapToObj(it -> createMessage("test", Direction.FIRST, it))
                    .collect(Collectors.toList());

            messageStore.handle(createDelivery(firstDelivery));
            messageStore.handle(createDelivery(secondDelivery));

            ArgumentCaptor<StoredMessageBatch> capture = ArgumentCaptor.forClass(StoredMessageBatch.class);
            storeFunction.store(verify(storageMock, timeout(DRAIN_TIMEOUT).times(2)), capture.capture());

            List<StoredMessageBatch> value = capture.getAllValues();
            assertNotNull(value);
            assertEquals(2, value.size());
            assertStoredMessageBatch(value.get(0), "test", Direction.FIRST, firstDelivery.size());
            assertStoredMessageBatch(value.get(1), "test", Direction.FIRST, secondDelivery.size());
        }
=======
    @Test
    @DisplayName("Delivery with single message is stored normally")
    void testSingleMessageDelivery() {
        M first = createMessage("test", Direction.FIRST, 1);

        messageStore.handle(deliveryOf(first));

        ArgumentCaptor<StoredMessageBatch> capture = ArgumentCaptor.forClass(StoredMessageBatch.class);
        storeFunction.store(verify(storageMock, times(1)), capture.capture());
        verify(cradleObjectsFactory, times(1)).createMessageBatch();

        StoredMessageBatch value = capture.getValue();
        assertNotNull(value);
        assertStoredMessageBatch(value, "test", Direction.FIRST, 1);
    }

    @Test
    @DisplayName("Delivery with ordered messages for one session are stored")
    void testNormalDelivery() {
        M first = createMessage("test", Direction.FIRST, 1);
        M second = createMessage("test", Direction.FIRST, 2);

        messageStore.handle(deliveryOf(first, second));

        ArgumentCaptor<StoredMessageBatch> capture = ArgumentCaptor.forClass(StoredMessageBatch.class);
        storeFunction.store(verify(storageMock, times(1)), capture.capture());
        verify(cradleObjectsFactory, times(1)).createMessageBatch();

        StoredMessageBatch value = capture.getValue();
        assertNotNull(value);
        assertStoredMessageBatch(value, "test", Direction.FIRST, 2);
>>>>>>> 4498e99b
    }

    @Test
    @DisplayName("Close message store when feature is complited")
    void testComplitedFutureComplited() throws InterruptedException, ExecutionException, TimeoutException {
        M first = createMessage("test", Direction.FIRST, 1);

        messageStore.handle(deliveryOf(first));
        messageStore.dispose();

        verify(completableFuture).get(any(long.class), any(TimeUnit.class));
    }

    @Test
    @DisplayName("Close message store when feature throws TimeoutException")
    void testComplitedFutureTimeoutException() throws InterruptedException, ExecutionException, TimeoutException {
        when(completableFuture.get(any(long.class), any(TimeUnit.class))).thenThrow(TimeoutException.class);
        when(completableFuture.isDone()).thenReturn(false, true);
        when(completableFuture.cancel(any(boolean.class))).thenReturn(false);

        M first = createMessage("test", Direction.FIRST, 1);

        messageStore.handle(deliveryOf(first));
        messageStore.dispose();

        verify(completableFuture).get(any(long.class), any(TimeUnit.class));
        verify(completableFuture, times(2)).isDone();
        verify(completableFuture).cancel(false);
    }

    @Test
    @DisplayName("Close message store when feature throws InterruptedException")
    void testComplitedFutureInterruptedException() throws InterruptedException, ExecutionException, TimeoutException {
        when(completableFuture.get(any(long.class), any(TimeUnit.class))).thenThrow(InterruptedException.class);
        when(completableFuture.isDone()).thenReturn(false, true);
        when(completableFuture.cancel(any(boolean.class))).thenReturn(false);

        M first = createMessage("test", Direction.FIRST, 1);

        messageStore.handle(deliveryOf(first));
        messageStore.dispose();

        verify(completableFuture).get(any(long.class), any(TimeUnit.class));
        verify(completableFuture).isDone();
        verify(completableFuture).cancel(true);
    }

    @Test
    @DisplayName("Close message store when feature throws ExecutionException")
    void testComplitedFutureExecutionException() throws InterruptedException, ExecutionException, TimeoutException {
        when(completableFuture.get(any(long.class), any(TimeUnit.class))).thenThrow(ExecutionException.class);

        M first = createMessage("test", Direction.FIRST, 1);

        messageStore.handle(deliveryOf(first));
        messageStore.dispose();

        verify(completableFuture).get(any(long.class), any(TimeUnit.class));
        verify(completableFuture).isDone();
    }

    protected interface CradleStoreFunction {
        CompletableFuture<Void> store(CradleStorage storage, StoredMessageBatch batch);
    }
}<|MERGE_RESOLUTION|>--- conflicted
+++ resolved
@@ -22,20 +22,19 @@
 import static org.mockito.Mockito.never;
 import static org.mockito.Mockito.spy;
 import static org.mockito.Mockito.timeout;
+import static org.mockito.Mockito.times;
 import static org.mockito.Mockito.verify;
 import static org.mockito.Mockito.when;
 
+import java.io.IOException;
 import java.time.Instant;
 import java.util.List;
-<<<<<<< HEAD
 import java.util.stream.Collectors;
 import java.util.stream.IntStream;
-=======
 import java.util.concurrent.CompletableFuture;
 import java.util.concurrent.ExecutionException;
 import java.util.concurrent.TimeUnit;
 import java.util.concurrent.TimeoutException;
->>>>>>> 4498e99b
 
 import org.jetbrains.annotations.NotNull;
 import org.junit.jupiter.api.AfterEach;
@@ -65,7 +64,12 @@
 
     private static final int DRAIN_TIMEOUT = 1000;
 
-    private CradleStorage storageMock;
+    private final CradleManager cradleManagerMock = mock(CradleManager.class);
+
+    private final CradleStorage storageMock = mock(CradleStorage.class);
+
+    @SuppressWarnings("unchecked")
+    private final MessageRouter<T> routerMock = (MessageRouter<T>)mock(MessageRouter.class);
 
     private final CradleStoreFunction storeFunction;
 
@@ -82,18 +86,11 @@
 
     @BeforeEach
     void setUp() {
-<<<<<<< HEAD
-        CradleManager cradleManagerMock = mock(CradleManager.class);
-        storageMock = mock(CradleStorage.class);
-        //noinspection unchecked
-        MessageRouter<T> routerMock = (MessageRouter<T>)mock(MessageRouter.class);
-=======
         cradleObjectsFactory = spy(new CradleObjectsFactory(DEFAULT_MAX_MESSAGE_BATCH_SIZE, DEFAULT_MAX_EVENT_BATCH_SIZE));
 
         when(storageMock.getObjectsFactory()).thenReturn(cradleObjectsFactory);
         when(storageMock.storeProcessedMessageBatchAsync(any(StoredMessageBatch.class))).thenReturn(completableFuture);
         when(storageMock.storeMessageBatchAsync(any(StoredMessageBatch.class))).thenReturn(completableFuture);
->>>>>>> 4498e99b
 
         when(cradleManagerMock.getStorage()).thenReturn(storageMock);
         when(routerMock.subscribeAll(any(), any())).thenReturn(mock(SubscriberMonitor.class));
@@ -143,31 +140,26 @@
         return createDelivery(List.of(messages));
     }
 
-<<<<<<< HEAD
-    private void assertStoredMessageBatch(StoredMessageBatch batch, String streamName, Direction direction, int count) {
-=======
-    private static void assertStoredMessageBatch(StoredMessageBatch batch, String streamName, Direction direction, int seq) {
->>>>>>> 4498e99b
+    private static void assertStoredMessageBatch(StoredMessageBatch batch, String streamName, Direction direction, int count) {
         assertEquals(ProtoUtil.toCradleDirection(direction), batch.getDirection());
         assertEquals(streamName, batch.getStreamName());
         assertEquals(count, batch.getMessageCount());
     }
 
-<<<<<<< HEAD
     @Nested
     @DisplayName("Incorrect delivery content")
     class TestNegativeCases {
 
         @Test
         @DisplayName("Empty delivery is not stored")
-        void emptyDelivery() throws IOException, CradleStorageException {
+        void testEmptyDelivery() throws CradleStorageException {
             messageStore.handle(deliveryOf());
             verify(messageStore, never()).storeMessages(any(), any());
         }
 
         @Test
         @DisplayName("Delivery with unordered sequences is not stored")
-        void unorderedDelivery() throws IOException, CradleStorageException {
+        void testUnorderedDelivery() throws CradleStorageException {
             M first = createMessage("test", Direction.FIRST, 1);
             M second = createMessage("test", Direction.FIRST, 2);
 
@@ -177,7 +169,7 @@
 
         @Test
         @DisplayName("Delivery with different aliases is not stored")
-        void differentAliases() throws CradleStorageException, IOException {
+        void testDifferentAliases() throws CradleStorageException {
             M first = createMessage("testA", Direction.FIRST, 1);
             M second = createMessage("testB", Direction.FIRST, 2);
 
@@ -187,7 +179,7 @@
 
         @Test
         @DisplayName("Delivery with different directions is not stored")
-        void differentDirections() throws CradleStorageException, IOException {
+        void testDifferentDirections() throws CradleStorageException {
             M first = createMessage("test", Direction.FIRST, 1);
             M second = createMessage("test", Direction.SECOND, 2);
 
@@ -197,7 +189,7 @@
 
         @Test
         @DisplayName("Duplicated delivery is ignored")
-        void duplicatedDelivery() throws IOException {
+        void testDuplicatedDelivery() {
             M first = createMessage("test", Direction.FIRST, 1);
             messageStore.handle(deliveryOf(first));
 
@@ -206,6 +198,7 @@
 
             ArgumentCaptor<StoredMessageBatch> capture = ArgumentCaptor.forClass(StoredMessageBatch.class);
             storeFunction.store(verify(storageMock, timeout(DRAIN_TIMEOUT)), capture.capture());
+        verify(cradleObjectsFactory, times(1)).createMessageBatch();
 
             StoredMessageBatch value = capture.getValue();
             assertNotNull(value);
@@ -217,67 +210,28 @@
     @Nested
     @DisplayName("Handling single delivery")
     class TestSingleDelivery {
-=======
-    @Test
-    @DisplayName("Empty delivery is not stored")
-    void testEmptyDelivery() throws CradleStorageException {
-        messageStore.handle(deliveryOf());
-        verify(messageStore, never()).storeMessages(any());
-    }
-
-    @Test
-    @DisplayName("Delivery with unordered sequences is not stored")
-    void testUnorderedDelivery() throws CradleStorageException {
-        M first = createMessage("test", Direction.FIRST, 1);
-        M second = createMessage("test", Direction.FIRST, 2);
->>>>>>> 4498e99b
 
         @Test
         @DisplayName("Different sessions can have the same sequence")
-        void differentDirectionDelivery() throws IOException {
+        void testDifferentDirectionDelivery() {
             M first = createMessage("testA", Direction.FIRST, 1);
             messageStore.handle(deliveryOf(first));
 
-<<<<<<< HEAD
             M duplicate = createMessage("testB", Direction.SECOND, 1);
             messageStore.handle(deliveryOf(duplicate));
 
             ArgumentCaptor<StoredMessageBatch> capture = ArgumentCaptor.forClass(StoredMessageBatch.class);
             storeFunction.store(verify(storageMock, timeout(DRAIN_TIMEOUT).times(2)), capture.capture());
-=======
-    @Test
-    @DisplayName("Delivery with different aliases is not stored")
-    void testDifferentAliases() throws CradleStorageException {
-        M first = createMessage("testA", Direction.FIRST, 1);
-        M second = createMessage("testB", Direction.FIRST, 2);
-
-        messageStore.handle(deliveryOf(first, second));
-        verify(messageStore, never()).storeMessages(any());
-    }
-
-    @Test
-    @DisplayName("Delivery with different directions is not stored")
-    void testDifferentDirections() throws CradleStorageException {
-        M first = createMessage("test", Direction.FIRST, 1);
-        M second = createMessage("test", Direction.SECOND, 2);
->>>>>>> 4498e99b
+        verify(cradleObjectsFactory, times(2)).createMessageBatch();
 
             List<StoredMessageBatch> value = capture.getAllValues();
             assertNotNull(value);
             assertEquals(2, value.size());
 
-<<<<<<< HEAD
             StoredMessageBatch firstValue = value.stream()
                     .filter(it -> it.getDirection() == ProtoUtil.toCradleDirection(Direction.FIRST))
                     .findFirst().orElseThrow();
             assertStoredMessageBatch(firstValue, "testA", Direction.FIRST, 1);
-=======
-    @Test
-    @DisplayName("Duplicated delivery is ignored")
-    void testDuplicatedDelivery() {
-        M first = createMessage("test", Direction.FIRST, 1);
-        messageStore.handle(deliveryOf(first));
->>>>>>> 4498e99b
 
             StoredMessageBatch secondValue = value.stream()
                     .filter(it -> it.getDirection() == ProtoUtil.toCradleDirection(Direction.SECOND))
@@ -285,51 +239,33 @@
             assertStoredMessageBatch(secondValue, "testB", Direction.SECOND, 1);
         }
 
-<<<<<<< HEAD
         @Test
         @DisplayName("Delivery with single message is stored normally")
-        void singleMessageDelivery() throws IOException {
-            M first = createMessage("test", Direction.FIRST, 1);
-=======
-        ArgumentCaptor<StoredMessageBatch> capture = ArgumentCaptor.forClass(StoredMessageBatch.class);
-        storeFunction.store(verify(storageMock, times(1)), capture.capture());
-        verify(cradleObjectsFactory, times(1)).createMessageBatch();
->>>>>>> 4498e99b
+        void testSingleMessageDelivery() {
+            M first = createMessage("test", Direction.FIRST, 1);
 
             messageStore.handle(deliveryOf(first));
 
-<<<<<<< HEAD
             ArgumentCaptor<StoredMessageBatch> capture = ArgumentCaptor.forClass(StoredMessageBatch.class);
             storeFunction.store(verify(storageMock, timeout(DRAIN_TIMEOUT)), capture.capture());
-=======
-    @Test
-    @DisplayName("Different sessions can have the same sequence")
-    void testDifferentDirectionDelivery() {
-        M first = createMessage("testA", Direction.FIRST, 1);
-        messageStore.handle(deliveryOf(first));
->>>>>>> 4498e99b
+            verify(cradleObjectsFactory, times(1)).createMessageBatch();
 
             StoredMessageBatch value = capture.getValue();
             assertNotNull(value);
             assertStoredMessageBatch(value, "test", Direction.FIRST, 1);
         }
 
-<<<<<<< HEAD
         @Test
         @DisplayName("Delivery with ordered messages for one session are stored")
-        void normalDelivery() throws IOException {
+        void testNormalDelivery() {
             M first = createMessage("test", Direction.FIRST, 1);
             M second = createMessage("test", Direction.FIRST, 2);
-=======
-        ArgumentCaptor<StoredMessageBatch> capture = ArgumentCaptor.forClass(StoredMessageBatch.class);
-        storeFunction.store(verify(storageMock, times(2)), capture.capture());
-        verify(cradleObjectsFactory, times(2)).createMessageBatch();
->>>>>>> 4498e99b
 
             messageStore.handle(deliveryOf(first, second));
 
             ArgumentCaptor<StoredMessageBatch> capture = ArgumentCaptor.forClass(StoredMessageBatch.class);
             storeFunction.store(verify(storageMock, timeout(DRAIN_TIMEOUT)), capture.capture());
+            verify(cradleObjectsFactory, times(1)).createMessageBatch();
 
             StoredMessageBatch value = capture.getValue();
             assertNotNull(value);
@@ -337,7 +273,6 @@
         }
     }
 
-<<<<<<< HEAD
     @Nested
     @DisplayName("Several deliveries for one session")
     class TestSeveralDeliveriesInOneSession {
@@ -381,39 +316,6 @@
             assertStoredMessageBatch(value.get(0), "test", Direction.FIRST, firstDelivery.size());
             assertStoredMessageBatch(value.get(1), "test", Direction.FIRST, secondDelivery.size());
         }
-=======
-    @Test
-    @DisplayName("Delivery with single message is stored normally")
-    void testSingleMessageDelivery() {
-        M first = createMessage("test", Direction.FIRST, 1);
-
-        messageStore.handle(deliveryOf(first));
-
-        ArgumentCaptor<StoredMessageBatch> capture = ArgumentCaptor.forClass(StoredMessageBatch.class);
-        storeFunction.store(verify(storageMock, times(1)), capture.capture());
-        verify(cradleObjectsFactory, times(1)).createMessageBatch();
-
-        StoredMessageBatch value = capture.getValue();
-        assertNotNull(value);
-        assertStoredMessageBatch(value, "test", Direction.FIRST, 1);
-    }
-
-    @Test
-    @DisplayName("Delivery with ordered messages for one session are stored")
-    void testNormalDelivery() {
-        M first = createMessage("test", Direction.FIRST, 1);
-        M second = createMessage("test", Direction.FIRST, 2);
-
-        messageStore.handle(deliveryOf(first, second));
-
-        ArgumentCaptor<StoredMessageBatch> capture = ArgumentCaptor.forClass(StoredMessageBatch.class);
-        storeFunction.store(verify(storageMock, times(1)), capture.capture());
-        verify(cradleObjectsFactory, times(1)).createMessageBatch();
-
-        StoredMessageBatch value = capture.getValue();
-        assertNotNull(value);
-        assertStoredMessageBatch(value, "test", Direction.FIRST, 2);
->>>>>>> 4498e99b
     }
 
     @Test
