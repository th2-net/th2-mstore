/*
 * Copyright 2020-2022 Exactpro (Exactpro Systems Limited)
 * Licensed under the Apache License, Version 2.0 (the "License");
 * you may not use this file except in compliance with the License.
 * You may obtain a copy of the License at
 * http://www.apache.org/licenses/LICENSE-2.0
 * Unless required by applicable law or agreed to in writing, software
 * distributed under the License is distributed on an "AS IS" BASIS,
 * WITHOUT WARRANTIES OR CONDITIONS OF ANY KIND, either express or implied.
 * See the License for the specific language governing permissions and
 * limitations under the License.
 */

package com.exactpro.th2.mstore;

import com.exactpro.cradle.CradleManager;
import com.exactpro.cradle.CradleObjectsFactory;
import com.exactpro.cradle.CradleStorage;
import com.exactpro.cradle.messages.StoredGroupMessageBatch;
import com.exactpro.cradle.messages.StoredMessage;
import com.exactpro.cradle.messages.StoredMessageBatch;
import com.exactpro.cradle.messages.StoredMessageId;
import com.exactpro.cradle.testevents.StoredTestEventBatch;
import com.exactpro.cradle.utils.CradleStorageException;
import com.exactpro.th2.common.grpc.ConnectionID;
import com.exactpro.th2.common.grpc.Direction;
import com.exactpro.th2.common.grpc.MessageID;
import com.exactpro.th2.common.message.MessageUtils;
import com.exactpro.th2.common.schema.message.MessageRouter;
import com.exactpro.th2.common.schema.message.SubscriberMonitor;
import com.exactpro.th2.mstore.cfg.MessageStoreConfiguration;
import com.google.protobuf.GeneratedMessageV3;
import com.google.protobuf.Timestamp;
import org.jetbrains.annotations.NotNull;
import org.junit.jupiter.api.*;
import org.mockito.ArgumentCaptor;
import org.mockito.Mockito;
import org.slf4j.Logger;
import org.slf4j.LoggerFactory;

<<<<<<< HEAD
import java.io.IOException;
=======
>>>>>>> 1a9684cc
import java.time.Instant;
import java.util.List;
import java.util.concurrent.CompletableFuture;
import java.util.concurrent.ExecutionException;
import java.util.concurrent.TimeUnit;
import java.util.concurrent.TimeoutException;
import java.util.stream.Collectors;
import java.util.stream.LongStream;

import static com.exactpro.th2.common.util.StorageUtils.toCradleDirection;
import static com.exactpro.th2.common.util.StorageUtils.toInstant;
import static org.junit.jupiter.api.Assertions.*;
import static org.mockito.ArgumentMatchers.any;
import static org.mockito.Mockito.*;

abstract class TestCaseMessageStore<T extends GeneratedMessageV3, M extends GeneratedMessageV3> {
    private final Logger logger = LoggerFactory.getLogger(getClass());

    private static final int DRAIN_TIMEOUT = 1000;
    private static final long TEST_MESSAGE_BATCH_SIZE = 1024;
    private static final long TEST_EVENT_BATCH_SIZE = StoredTestEventBatch.DEFAULT_MAX_BATCH_SIZE;

    private final CradleManager cradleManagerMock = mock(CradleManager.class);

    private final CradleStorage storageMock = mock(CradleStorage.class);

    @SuppressWarnings("unchecked")
    private final MessageRouter<T> routerMock = (MessageRouter<T>)mock(MessageRouter.class);

    private final CradleStoreFunction storeFunction;

    @SuppressWarnings("unchecked")
    private final CompletableFuture<Void> completableFuture = mock(CompletableFuture.class);

    private AbstractMessageStore<T, M> messageStore;

    private CradleObjectsFactory cradleObjectsFactory;

    protected TestCaseMessageStore(CradleStoreFunction storeFunction) {
        this.storeFunction = storeFunction;
    }

    @BeforeEach
    void setUp() {
        cradleObjectsFactory = spy(new CradleObjectsFactory(TEST_MESSAGE_BATCH_SIZE, TEST_EVENT_BATCH_SIZE));

        when(storageMock.getObjectsFactory()).thenReturn(cradleObjectsFactory);
        when(storageMock.storeGroupedMessageBatchAsync(any(StoredGroupMessageBatch.class), any(String.class))).thenReturn(completableFuture);

        when(cradleManagerMock.getStorage()).thenReturn(storageMock);

        StoredMessage mockedStoredMessage = mock(StoredMessage.class);
        when(mockedStoredMessage.getTimestamp()).thenReturn(Instant.MIN);
        try {
            when(storageMock.getLastMessageIndex(any(), any())).thenReturn(-1L);
            when(storageMock.getMessage(any())).thenReturn(mockedStoredMessage);
        } catch (IOException e) {
            throw new RuntimeException(e);
        }
        when(routerMock.subscribeAll(any(), any())).thenReturn(mock(SubscriberMonitor.class));
        MessageStoreConfiguration configuration = new MessageStoreConfiguration();
        configuration.setDrainInterval(DRAIN_TIMEOUT / 10);
        messageStore = spy(createStore(cradleManagerMock, routerMock, configuration));
        messageStore.start();
    }

    @AfterEach
    void tearDown() {
        messageStore.dispose();
    }

    protected abstract AbstractMessageStore<T, M> createStore(CradleManager cradleManagerMock, MessageRouter<T> routerMock, MessageStoreConfiguration configuration);

    protected M createMessage(String session, Direction direction, long sequence) {
        return createMessage(session, "", direction, sequence, Instant.now());
    }

    protected abstract M createMessage(String session, String group, Direction direction, long sequence, Instant timestamp);

    protected abstract long extractSizeInBatch(M message);

    protected abstract T createDelivery(List<M> messages);

    protected abstract Timestamp extractTimestamp(M message);

    @NotNull
    protected MessageID createMessageId(String session, String group, Direction direction, long sequence) {

        ConnectionID.Builder connectionIdBuilder = ConnectionID.newBuilder().setSessionAlias(session);
        if (group != null)
            connectionIdBuilder.setSessionGroup(group);

        return MessageID.newBuilder()
                .setDirection(direction)
                .setSequence(sequence)
                .setConnectionId(connectionIdBuilder.build())
                .build();
    }

    @SafeVarargs
    @SuppressWarnings("varargs")
    private T deliveryOf(M... messages) {
        return createDelivery(List.of(messages));
    }

    private static void assertStoredMessageBatch(StoredMessageBatch batch, String streamName, Direction direction, int count) {
        assertEquals(toCradleDirection(direction), batch.getDirection());
        assertEquals(streamName, batch.getStreamName());
        assertEquals(count, batch.getMessageCount());
    }

    private static void assertStoredMessage (StoredMessage message, String streamName, Direction direction) {
        assertEquals(toCradleDirection(direction), message.getDirection());
        assertEquals(streamName, message.getStreamName());
    }

    @Nested
    @DisplayName("Incorrect delivery content")
    class TestNegativeCases {

        @Test
        @DisplayName("Empty delivery is not stored")
        void testEmptyDelivery() throws CradleStorageException {
            messageStore.handle(deliveryOf());
            verify(messageStore, never()).storeMessages(any(), any());
        }

        @Test
        @DisplayName("Delivery with unordered sequences is not stored")
        void testUnorderedSequencesDelivery() throws CradleStorageException {
            String alias = "test";
            Direction direction = Direction.FIRST;
            messageStore.handle(deliveryOf(
                    createMessage(alias, direction, 2),
                    createMessage(alias, direction, 1)
            ));
            verify(messageStore, never()).storeMessages(any(), any());
        }

        @Test
        @DisplayName("Delivery with equal sequences is not stored")
        void testEqualSequencesDelivery() throws CradleStorageException {
            String alias = "test";
            Direction direction = Direction.FIRST;
            messageStore.handle(deliveryOf(
                    createMessage(alias, direction, 1),
                    createMessage(alias, direction, 1)
            ));
            verify(messageStore, never()).storeMessages(any(), any());
        }

        @Test
        @DisplayName("Delivery with unordered timestamps is not stored")
        void testUnorderedTimestampsDelivery() throws CradleStorageException {
            String alias = "test";
            Direction direction = Direction.FIRST;
            Instant now = Instant.now();
            messageStore.handle(deliveryOf(
                    createMessage(alias, null, direction, 1, now),
                    createMessage(alias, null, direction, 2, now.minusNanos(1)))
            );
            verify(messageStore, never()).storeMessages(any(), any());
        }

        @Test
        @DisplayName("Delivery with different aliases is not stored")
        void testDifferentAliases() throws CradleStorageException {
            M first = createMessage("testA", Direction.FIRST, 1);
            M second = createMessage("testB", Direction.FIRST, 2);

            messageStore.handle(deliveryOf(first, second));
            verify(messageStore, never()).storeMessages(any(), any());
        }

<<<<<<< HEAD
=======
//        @Test
//        @DisplayName("Delivery with different directions is not stored")
//        void testDifferentDirections() throws CradleStorageException {
//            M first = createMessage("test", Direction.FIRST, 1);
//            M second = createMessage("test", Direction.SECOND, 2);
//
//            messageStore.handle(deliveryOf(first, second));
//            verify(messageStore, never()).storeMessages(any(), any());
//        }

>>>>>>> 1a9684cc
        @Test
        @DisplayName("Duplicated or less sequence delivery is ignored")
        void testDuplicatedOrLessSequenceDelivery() {
            String alias = "test";
            Direction direction = Direction.FIRST;

            M first = createMessage(alias, direction, 2);
            messageStore.handle(deliveryOf(first));

            M duplicate = createMessage(alias, direction, 2);
            messageStore.handle(deliveryOf(duplicate));

            M lessSequence = createMessage(alias, direction, 1);
            messageStore.handle(deliveryOf(lessSequence));

            ArgumentCaptor<StoredGroupMessageBatch> capture = ArgumentCaptor.forClass(StoredGroupMessageBatch.class);
            storeFunction.store(verify(storageMock, timeout(DRAIN_TIMEOUT)), capture.capture(), Mockito.eq(alias));
            verify(cradleObjectsFactory, times(1 + 2/*invocations in SessionBatchHolder (init + reset)*/)).createGroupMessageBatch();

            StoredGroupMessageBatch value = capture.getValue();
            assertNotNull(value);
            assertEquals(toInstant(extractTimestamp(first)), value.getLastTimestamp());
        }
    }

    @Nested
    @DisplayName("Handling single delivery")
    class TestSingleDelivery {

        @Test
        @DisplayName("Different sessions can have the same sequence")
        void testDifferentDirectionDelivery() {
            M first = createMessage("testA", Direction.FIRST, 1);
            messageStore.handle(deliveryOf(first));

            M duplicate = createMessage("testB", Direction.SECOND, 1);
            messageStore.handle(deliveryOf(duplicate));

            ArgumentCaptor<StoredGroupMessageBatch> batchCapture = ArgumentCaptor.forClass(StoredGroupMessageBatch.class);
            ArgumentCaptor<String> groupCapture = ArgumentCaptor.forClass(String.class);
            storeFunction.store(verify(storageMock, timeout(DRAIN_TIMEOUT).times(2)), batchCapture.capture(), groupCapture.capture());
            int invocations = 2 + 2/*two sessions*/ * 2 /*invocations in SessionBatchHolder (init + reset)*/;
            verify(cradleObjectsFactory, times(invocations)).createGroupMessageBatch();

            List<StoredGroupMessageBatch> batchValues = batchCapture.getAllValues();
            assertNotNull(batchValues);
            assertEquals(2, batchValues.size());

            List<String> groupValues = groupCapture.getAllValues();
            assertNotNull(groupValues);
            assertEquals(2, groupValues.size());

            // detect list items and messages correspondence
            int id1 = -1, id2 = -1;
            for (int i = 0; i < batchValues.size(); i++) {
                StoredGroupMessageBatch batch = batchValues.get(i);
                StoredMessage msg = batch.getMessages().stream().collect(Collectors.toList()).get(0);

                if (msg.getStreamName().equals("testA"))
                    id1 = i;
                if (msg.getStreamName().equals("testB"))
                    id2 = i;
            }

            assertNotEquals(id1, -1);
            assertNotEquals(id2, -1);

            StoredGroupMessageBatch firstValue = batchValues.get(id1);
            assertStoredMessage(firstValue.getLastMessage(), "testA", Direction.FIRST);
            assertEquals(1, firstValue.getMessageCount());
            assertEquals("testA", groupValues.get(id1));

            StoredGroupMessageBatch secondValue = batchValues.get(id2);
            assertStoredMessage(secondValue.getLastMessage(), "testB", Direction.SECOND);
            assertEquals(1, secondValue.getMessageCount());
            assertEquals("testB", groupValues.get(id2));
        }

        @Test
        @DisplayName("Delivery with single message is stored normally")
        void testSingleMessageDelivery() {
            String alias = "test";
            M first = createMessage(alias, Direction.FIRST, 1);

            messageStore.handle(deliveryOf(first));

            ArgumentCaptor<StoredGroupMessageBatch> capture = ArgumentCaptor.forClass(StoredGroupMessageBatch.class);
            storeFunction.store(verify(storageMock, timeout(DRAIN_TIMEOUT)), capture.capture(), Mockito.eq(alias));
            verify(cradleObjectsFactory, times(1 + 2/*invocations in SessionBatchHolder (init + reset)*/)).createGroupMessageBatch();

            StoredGroupMessageBatch value = capture.getValue();
            assertNotNull(value);
            assertStoredMessage(value.getLastMessage(), alias, Direction.FIRST);
            assertEquals(1, value.getMessageCount());
        }

        @Test
        @DisplayName("Delivery with session group is stored normally")
        void testSessionGroupMessageDelivery() {
            String alias = "test";
            String group = "group";
            Instant timestamp = Instant.parse("2022-03-14T12:23:23.345Z");
            M first = createMessage(alias, group, Direction.FIRST, 1, timestamp);

            messageStore.handle(deliveryOf(first));

            ArgumentCaptor<StoredGroupMessageBatch> batchCapture = ArgumentCaptor.forClass(StoredGroupMessageBatch.class);
            ArgumentCaptor<String> groupCapture = ArgumentCaptor.forClass(String.class);
            storeFunction.store(verify(storageMock, timeout(DRAIN_TIMEOUT)), batchCapture.capture(), groupCapture.capture());
            verify(cradleObjectsFactory, times(1 + 2/*invocations in SessionBatchHolder (init + reset)*/)).createGroupMessageBatch();

            String groupValue = groupCapture.getValue();
            assertEquals(group, groupValue);
            StoredGroupMessageBatch batchValue = batchCapture.getValue();
            assertNotNull(batchValue);
            assertStoredMessage(batchValue.getLastMessage(), alias, Direction.FIRST);
            assertEquals(1, batchValue.getMessageCount());
        }

        @Test
        @DisplayName("Delivery with ordered messages for one session are stored")
        void testNormalDelivery() {
            String alias = "test";
            M first = createMessage(alias, Direction.FIRST, 1);
            M second = createMessage(alias, Direction.FIRST, 2);

            messageStore.handle(deliveryOf(first, second));

            ArgumentCaptor<StoredGroupMessageBatch> capture = ArgumentCaptor.forClass(StoredGroupMessageBatch.class);
            storeFunction.store(verify(storageMock, timeout(DRAIN_TIMEOUT)), capture.capture(), Mockito.eq(alias));
            verify(cradleObjectsFactory, times(1 + 2/*invocations in SessionBatchHolder (init + reset)*/)).createGroupMessageBatch();

            StoredGroupMessageBatch value = capture.getValue();
            assertNotNull(value);
            assertStoredMessage(value.getLastMessage(), alias, Direction.FIRST);
            assertEquals(2, value.getMessageCount());
        }

        @Test
        @DisplayName("Delivery with messages with same timestamps for one session are stored")
        void testDeliveryWithSameTimestamps() {
            String alias = "test";
            Direction direction = Direction.FIRST;
            Instant now = Instant.now();
            M first = createMessage(alias, null, direction, 1, now);
            M second = createMessage(alias, null, direction, 2, now);

            messageStore.handle(deliveryOf(first, second));

            ArgumentCaptor<StoredGroupMessageBatch> capture = ArgumentCaptor.forClass(StoredGroupMessageBatch.class);
            storeFunction.store(verify(storageMock, timeout(DRAIN_TIMEOUT)), capture.capture(), Mockito.eq(alias));
            verify(cradleObjectsFactory, times(1 + 2/*invocations in SessionBatchHolder (init + reset)*/)).createGroupMessageBatch();

            StoredGroupMessageBatch value = capture.getValue();
            assertNotNull(value);
            assertStoredMessage(value.getLastMessage(), alias, Direction.FIRST);
            assertEquals(2, value.getMessageCount());
            assertEquals(toInstant(extractTimestamp(second)), value.getLastTimestamp());
        }
    }

    @Nested
    @DisplayName("Several deliveries for one session")
    class TestSeveralDeliveriesInOneSession {
        @Test
        @DisplayName("Delivery for the same session ara joined to one batch")
        void joinsBatches() {
            String alias = "test";
            M first = createMessage(alias, Direction.FIRST, 1);
            M second = createMessage(alias, Direction.FIRST, 2);

            messageStore.handle(deliveryOf(first));
            messageStore.handle(deliveryOf(second));

            ArgumentCaptor<StoredGroupMessageBatch> capture = ArgumentCaptor.forClass(StoredGroupMessageBatch.class);
            storeFunction.store(verify(storageMock, timeout(DRAIN_TIMEOUT)), capture.capture(), Mockito.eq(alias));
            verify(cradleObjectsFactory, times(2 + 2/*invocations in SessionBatchHolder (init + reset)*/)).createGroupMessageBatch();

            StoredGroupMessageBatch value = capture.getValue();
            assertNotNull(value);
            assertStoredMessage(value.getLastMessage(), alias, Direction.FIRST);
            assertEquals(2, value.getMessageCount());
        }

        /**
         * Message size calculation changed in Cradle, please see
         * {@link com.exactpro.cradle.serialization.MessagesSizeCalculator#calculateMessageSizeInBatch(com.exactpro.cradle.messages.MessageToStore)}
         * {@link com.exactpro.cradle.serialization.MessagesSizeCalculator#calculateMessageSize(com.exactpro.cradle.messages.MessageToStore)}
         */
        @Test
        @DisplayName("Stores batch if cannot join because of messages size")
        void storesBatch() {
            String alias = "test";
            M testMsg = createMessage(alias, Direction.FIRST, 1);
            if (logger.isInfoEnabled()) {
                logger.info("Test message to measure size: {}", MessageUtils.toJson(testMsg));
            }
            long oneMessageSize = extractSizeInBatch(testMsg);
            logger.info("Expected message size: {}", oneMessageSize);
            long maxMessagesInBatchCount = TEST_MESSAGE_BATCH_SIZE / oneMessageSize - 1;
            if (TEST_EVENT_BATCH_SIZE % oneMessageSize == 0) {
                // sometimes the size of timestamp in the message is different
                // and the batch's size is multiple of message size.
                // In this case we need to decrease the total count of messages
                maxMessagesInBatchCount -= 1;
            }
            logger.info("Expected messages in one batch: {}", maxMessagesInBatchCount);
            List<M> firstDelivery = LongStream.range(0, maxMessagesInBatchCount / 2)
                    .mapToObj(it -> createMessage(alias, Direction.FIRST, it))
                    .collect(Collectors.toList());

            List<M> secondDelivery = LongStream.range(maxMessagesInBatchCount / 2, maxMessagesInBatchCount + maxMessagesInBatchCount / 2)
                    .mapToObj(it -> createMessage(alias, Direction.FIRST, it))
                    .collect(Collectors.toList());

            messageStore.handle(createDelivery(firstDelivery));
            messageStore.handle(createDelivery(secondDelivery));

            ArgumentCaptor<StoredGroupMessageBatch> capture = ArgumentCaptor.forClass(StoredGroupMessageBatch.class);
            storeFunction.store(verify(storageMock, timeout(DRAIN_TIMEOUT).times(2)), capture.capture(), Mockito.eq(alias));
            verify(cradleObjectsFactory, times(2 + 2/*invocations in SessionBatchHolder (init + reset)*/)).createGroupMessageBatch();

            List<StoredGroupMessageBatch> value = capture.getAllValues();
            assertNotNull(value);
            assertEquals(2, value.size());

            assertStoredMessage(value.get(0).getLastMessage(), alias, Direction.FIRST);
            assertEquals(firstDelivery.size(), value.get(0).getMessageCount());

            assertStoredMessage(value.get(1).getLastMessage(), alias, Direction.FIRST);
            assertEquals(secondDelivery.size(), value.get(1).getMessageCount());
        }
    }

    @Test
    @DisplayName("Close message store when feature is complited")
    void testCompletedFutureCompleted() throws InterruptedException, ExecutionException, TimeoutException {
        M first = createMessage("test", Direction.FIRST, 1);

        messageStore.handle(deliveryOf(first));
        messageStore.dispose();

        verify(completableFuture).get(any(long.class), any(TimeUnit.class));
    }

    @Test
    @DisplayName("Close message store when feature throws TimeoutException")
    void testCompletedFutureTimeoutException() throws InterruptedException, ExecutionException, TimeoutException {
        when(completableFuture.get(any(long.class), any(TimeUnit.class))).thenThrow(TimeoutException.class);
        when(completableFuture.isDone()).thenReturn(false, true);
        when(completableFuture.cancel(any(boolean.class))).thenReturn(false);

        M first = createMessage("test", Direction.FIRST, 1);

        messageStore.handle(deliveryOf(first));
        messageStore.dispose();

        verify(completableFuture).get(any(long.class), any(TimeUnit.class));
        verify(completableFuture, times(2)).isDone();
        verify(completableFuture).cancel(false);
    }

    @Test
    @DisplayName("Close message store when feature throws InterruptedException")
    void testCompletedFutureInterruptedException() throws InterruptedException, ExecutionException, TimeoutException {
        when(completableFuture.get(any(long.class), any(TimeUnit.class))).thenThrow(InterruptedException.class);
        when(completableFuture.isDone()).thenReturn(false, true);
        when(completableFuture.cancel(any(boolean.class))).thenReturn(false);

        M first = createMessage("test", Direction.FIRST, 1);

        messageStore.handle(deliveryOf(first));
        messageStore.dispose();

        verify(completableFuture).get(any(long.class), any(TimeUnit.class));
        verify(completableFuture).isDone();
        verify(completableFuture).cancel(true);
    }

    @Test
    @DisplayName("Close message store when feature throws ExecutionException")
    void testCompletedFutureExecutionException() throws InterruptedException, ExecutionException, TimeoutException {
        when(completableFuture.get(any(long.class), any(TimeUnit.class))).thenThrow(ExecutionException.class);

        M first = createMessage("test", Direction.FIRST, 1);

        messageStore.handle(deliveryOf(first));
        messageStore.dispose();

        verify(completableFuture).get(any(long.class), any(TimeUnit.class));
        verify(completableFuture).isDone();
    }

    protected interface CradleStoreFunction {
        CompletableFuture<Void> store(CradleStorage storage, StoredGroupMessageBatch batch, String sessionGroup);
    }
}<|MERGE_RESOLUTION|>--- conflicted
+++ resolved
@@ -19,7 +19,6 @@
 import com.exactpro.cradle.messages.StoredGroupMessageBatch;
 import com.exactpro.cradle.messages.StoredMessage;
 import com.exactpro.cradle.messages.StoredMessageBatch;
-import com.exactpro.cradle.messages.StoredMessageId;
 import com.exactpro.cradle.testevents.StoredTestEventBatch;
 import com.exactpro.cradle.utils.CradleStorageException;
 import com.exactpro.th2.common.grpc.ConnectionID;
@@ -38,10 +37,6 @@
 import org.slf4j.Logger;
 import org.slf4j.LoggerFactory;
 
-<<<<<<< HEAD
-import java.io.IOException;
-=======
->>>>>>> 1a9684cc
 import java.time.Instant;
 import java.util.List;
 import java.util.concurrent.CompletableFuture;
@@ -92,15 +87,6 @@
         when(storageMock.storeGroupedMessageBatchAsync(any(StoredGroupMessageBatch.class), any(String.class))).thenReturn(completableFuture);
 
         when(cradleManagerMock.getStorage()).thenReturn(storageMock);
-
-        StoredMessage mockedStoredMessage = mock(StoredMessage.class);
-        when(mockedStoredMessage.getTimestamp()).thenReturn(Instant.MIN);
-        try {
-            when(storageMock.getLastMessageIndex(any(), any())).thenReturn(-1L);
-            when(storageMock.getMessage(any())).thenReturn(mockedStoredMessage);
-        } catch (IOException e) {
-            throw new RuntimeException(e);
-        }
         when(routerMock.subscribeAll(any(), any())).thenReturn(mock(SubscriberMonitor.class));
         MessageStoreConfiguration configuration = new MessageStoreConfiguration();
         configuration.setDrainInterval(DRAIN_TIMEOUT / 10);
@@ -216,8 +202,6 @@
             verify(messageStore, never()).storeMessages(any(), any());
         }
 
-<<<<<<< HEAD
-=======
 //        @Test
 //        @DisplayName("Delivery with different directions is not stored")
 //        void testDifferentDirections() throws CradleStorageException {
@@ -228,7 +212,6 @@
 //            verify(messageStore, never()).storeMessages(any(), any());
 //        }
 
->>>>>>> 1a9684cc
         @Test
         @DisplayName("Duplicated or less sequence delivery is ignored")
         void testDuplicatedOrLessSequenceDelivery() {
