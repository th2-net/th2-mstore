--- conflicted
+++ resolved
@@ -80,13 +80,8 @@
     private CradleEntitiesFactory cradleObjectsFactory;
 
     @BeforeEach
-<<<<<<< HEAD
-    void setUp() throws IOException, InterruptedException, CradleStorageException {
+    void setUp() throws InterruptedException, CradleStorageException {
         cradleObjectsFactory = spy(new CradleEntitiesFactory(MAX_MESSAGE_BATCH_SIZE, MAX_TEST_EVENT_BATCH_SIZE, STORE_ACTION_REJECTION_THRESHOLD));
-=======
-    void setUp() throws InterruptedException, CradleStorageException {
-        cradleObjectsFactory = spy(new CradleEntitiesFactory(MAX_MESSAGE_BATCH_SIZE, MAX_TEST_EVENT_BATCH_SIZE));
->>>>>>> 4a7ef959
         doReturn(CompletableFuture.completedFuture(null)).when(storageMock).storeGroupedMessageBatchAsync(any());
 
         Configuration config = Configuration.builder()
